/**
 * This file is part of Adguard Browser Extension (https://github.com/AdguardTeam/AdguardBrowserExtension).
 * <p/>
 * Adguard Browser Extension is free software: you can redistribute it and/or modify
 * it under the terms of the GNU Lesser General Public License as published by
 * the Free Software Foundation, either version 3 of the License, or
 * (at your option) any later version.
 * <p/>
 * Adguard Browser Extension is distributed in the hope that it will be useful,
 * but WITHOUT ANY WARRANTY; without even the implied warranty of
 * MERCHANTABILITY or FITNESS FOR A PARTICULAR PURPOSE.  See the
 * GNU Lesser General Public License for more details.
 * <p/>
 * You should have received a copy of the GNU Lesser General Public License
 * along with Adguard Browser Extension.  If not, see <http://www.gnu.org/licenses/>.
 */
package com.adguard.compiler;

import freemarker.cache.FileTemplateLoader;
import freemarker.template.Configuration;
import freemarker.template.Template;
import org.apache.commons.io.FileUtils;
import org.apache.commons.io.IOUtils;

import java.io.*;
import java.util.HashMap;
import java.util.Map;

/**
 * Helper utils to work with files
 */
public class FileUtil {

	private static final String WEBKIT_FOLDER = "browser/webkit";
	private static final String CHROME_FOLDER = "browser/chrome";
	private static final String SAFARI_FOLDER = "browser/safari";
	private static final String SAFARI_NEW_FOLDER = "browser/safari_new";
	private static final String FIREFOX_FOLDER = "browser/firefox";
	private static final String FIREFOX_LEGACY_FOLDER = "browser/firefox_legacy";

	public static void copyFiles(File source, File dest, Browser browser) throws Exception {

		if (dest.exists()) {
			FileUtils.deleteDirectory(dest);
		}

		switch (browser) {
			case CHROMIUM:
				copyChromiumFiles(source, dest);
				break;
			case SAFARI:
				copySafariFiles(source, dest);
				break;
			case SAFARI_NEW:
				copySafariNewFiles(source, dest);
				break;
			case FIREFOX:
				copyFirefoxFiles(source, dest, Browser.FIREFOX);
				break;
			case FIREFOX_LEGACY:
				copyFirefoxLegacyFiles(source, dest);
				break;
		}
	}

	private static void copyCommonFiles(File source, File dest, Browser browser) throws Exception {

		//copy filters and subscriptions
		File sourceFilters = new File(source, "filters");
		File destFilters = new File(dest, "filters");
		copyDirectory(sourceFilters, destFilters);

		//copy locales
		File sourceLocales = new File(source, "_locales");
		File destLocales = new File(dest, "_locales");
		copyDirectory(sourceLocales, destLocales);

		//copy html pages and css styles
		File sourcePages = new File(source, "pages");
		File destPages = new File(dest, "pages");
		copyDirectory(sourcePages, destPages);

		//customize html files
		File[] htmlFiles = destPages.listFiles(new FilenameFilter() {
			public boolean accept(File dir, String name) {
				return name.endsWith(".html");
			}
		});
		if (htmlFiles != null) {
			for (File htmlFile : htmlFiles) {
				processHtmlFile(htmlFile, browser);
			}
		}

		//copy lib folder
		File sourceLib = new File(source, "lib");
		File destLib = new File(dest, "lib");
		copyDirectory(sourceLib, destLib);
	}

	private static void copyChromiumFiles(File source, File dest) throws Exception {

		//copy base chrome/safari code
		File chromeSafariBase = new File(source, WEBKIT_FOLDER);
		copyDirectory(chromeSafariBase, dest);

		//copy base chrome code
		File chromeBase = new File(source, CHROME_FOLDER);
		copyDirectory(chromeBase, dest);

		//copy common files
		copyCommonFiles(source, dest, Browser.CHROMIUM);
	}

	private static void copySafariFiles(File source, File dest) throws Exception {

		//copy base chrome/safari code
		File chromeSafariBase = new File(source, WEBKIT_FOLDER);
		copyDirectory(chromeSafariBase, dest);

		//copy base safari code
		File safariBase = new File(source, SAFARI_FOLDER);
		copyDirectory(safariBase, dest);

		//copy common files
		copyCommonFiles(source, dest, Browser.SAFARI);
	}

<<<<<<< HEAD
	private static void copySafariNewFiles(File source, File dest) throws Exception {

		//copy base chrome/safari code
		File chromeSafariBase = new File(source, WEBKIT_FOLDER);
		copyDirectory(chromeSafariBase, dest);

		//copy base safari code
		File safariBase = new File(source, SAFARI_FOLDER);
		copyDirectory(safariBase, dest);

		//copy new safari code
		File safariNew = new File(source, SAFARI_NEW_FOLDER);
		copyDirectory(safariNew, dest);

		//copy common files
		copyCommonFiles(source, dest, Browser.SAFARI_NEW);
	}

	private static void copyFirefoxFiles(File source, File dest) throws Exception {
=======
	private static void copyFirefoxFiles(File source, File dest, Browser browser) throws Exception {
>>>>>>> 52ad0f1d

		File firefoxBase = new File(source, FIREFOX_FOLDER);
		copyDirectory(firefoxBase, dest);

		copyCommonFiles(source, dest, browser);

		//move processed html pages to data/content folder
		File sourcePagesDir = new File(dest, "pages");
		File destPagesDir = new File(dest, "data/content");
		copyDirectory(sourcePagesDir, destPagesDir);
		FileUtils.deleteQuietly(sourcePagesDir);

		//Fix fonts file
		File fontsFile = new File(destPagesDir, "/skin/fonts.css");
		File firefoxFontsFile = new File(destPagesDir, "/skin/fonts_firefox.css");
		File fontsDir = new File(destPagesDir, "/skin/fonts");
		FileUtils.deleteQuietly(fontsFile);
		FileUtils.moveFile(firefoxFontsFile, fontsFile);
		FileUtils.deleteQuietly(fontsDir);

		//move js pages files to data/content/pages folder
		File sourceJsPagesDir = new File(dest, "lib/pages");
		File destJsPagesDir = new File(dest, "data/content/pages");
		FileUtils.moveDirectory(sourceJsPagesDir, destJsPagesDir);

		//move lib/content-script folder to data/content/content-script folder
		File sourceContentScript = new File(dest, "lib/content-script");
		File destContentScript = new File(dest, "data/content/content-script");
		copyDirectory(sourceContentScript, destContentScript);
		FileUtils.deleteQuietly(sourceContentScript);

		//move third-party js files to data/content folder
		File sourceLibsDir = new File(dest, "lib/libs");
		File destLibsDir = new File(dest, "data/content/libs");
		FileUtils.moveDirectory(sourceLibsDir, destLibsDir);
		//TODO: optimize
		//Remove deferred.min.js file, cause use only in chrome and safari extension
		FileUtils.deleteQuietly(new File(destLibsDir, "deferred.min.js"));

		//convert chrome style locales to firefox style
		File sourceLocalesDir = new File(dest, "_locales");
		File destLocalesDir = new File(dest, "locale");
		LocaleUtils.convertFromChromeToFirefoxLocales(sourceLocalesDir);
		//rename folder
		FileUtils.moveDirectory(sourceLocalesDir, destLocalesDir);

		//move filters folder to data folder
		File sourceFiltersDire = new File(dest, "filters");
		File destFiltersDir = new File(dest, "data/filters");
		FileUtils.moveDirectory(sourceFiltersDire, destFiltersDir);
	}

	private static void copyFirefoxLegacyFiles(File source, File dest) throws Exception {

		copyFirefoxFiles(source, dest, Browser.FIREFOX_LEGACY);

		//copy all files to dest folder
		File firefoxLegacyBase = new File(source, FIREFOX_LEGACY_FOLDER);
		copyDirectory(firefoxLegacyBase, dest);
	}

	private static void copyDirectory(File source, File dest) throws IOException {
		FileUtils.copyDirectory(source, dest, new FileFilter() {
			public boolean accept(File pathname) {
				return !pathname.getName().startsWith(".");
			}
		});
	}

	private static void processHtmlFile(File file, Browser browser) throws Exception {

		Configuration templateConfiguration = new Configuration();

		FileTemplateLoader fileTemplateLoader = new FileTemplateLoader(file.getParentFile());
		templateConfiguration.setTemplateLoader(fileTemplateLoader);

		String result;
		Writer out = null;
		try {

			out = new StringWriter();

			Map<String, Object> params = new HashMap<String, Object>();
			params.put("browser", browser);

			Template template = templateConfiguration.getTemplate(file.getName(), "utf-8");
			template.process(params, out);

			result = out.toString();
		} finally {
			IOUtils.closeQuietly(out);
		}

		FileUtils.writeStringToFile(file, result);
	}
}
<|MERGE_RESOLUTION|>--- conflicted
+++ resolved
@@ -1,247 +1,243 @@
-/**
- * This file is part of Adguard Browser Extension (https://github.com/AdguardTeam/AdguardBrowserExtension).
- * <p/>
- * Adguard Browser Extension is free software: you can redistribute it and/or modify
- * it under the terms of the GNU Lesser General Public License as published by
- * the Free Software Foundation, either version 3 of the License, or
- * (at your option) any later version.
- * <p/>
- * Adguard Browser Extension is distributed in the hope that it will be useful,
- * but WITHOUT ANY WARRANTY; without even the implied warranty of
- * MERCHANTABILITY or FITNESS FOR A PARTICULAR PURPOSE.  See the
- * GNU Lesser General Public License for more details.
- * <p/>
- * You should have received a copy of the GNU Lesser General Public License
- * along with Adguard Browser Extension.  If not, see <http://www.gnu.org/licenses/>.
- */
-package com.adguard.compiler;
-
-import freemarker.cache.FileTemplateLoader;
-import freemarker.template.Configuration;
-import freemarker.template.Template;
-import org.apache.commons.io.FileUtils;
-import org.apache.commons.io.IOUtils;
-
-import java.io.*;
-import java.util.HashMap;
-import java.util.Map;
-
-/**
- * Helper utils to work with files
- */
-public class FileUtil {
-
-	private static final String WEBKIT_FOLDER = "browser/webkit";
-	private static final String CHROME_FOLDER = "browser/chrome";
-	private static final String SAFARI_FOLDER = "browser/safari";
-	private static final String SAFARI_NEW_FOLDER = "browser/safari_new";
-	private static final String FIREFOX_FOLDER = "browser/firefox";
-	private static final String FIREFOX_LEGACY_FOLDER = "browser/firefox_legacy";
-
-	public static void copyFiles(File source, File dest, Browser browser) throws Exception {
-
-		if (dest.exists()) {
-			FileUtils.deleteDirectory(dest);
-		}
-
-		switch (browser) {
-			case CHROMIUM:
-				copyChromiumFiles(source, dest);
-				break;
-			case SAFARI:
-				copySafariFiles(source, dest);
-				break;
-			case SAFARI_NEW:
-				copySafariNewFiles(source, dest);
-				break;
-			case FIREFOX:
-				copyFirefoxFiles(source, dest, Browser.FIREFOX);
-				break;
-			case FIREFOX_LEGACY:
-				copyFirefoxLegacyFiles(source, dest);
-				break;
-		}
-	}
-
-	private static void copyCommonFiles(File source, File dest, Browser browser) throws Exception {
-
-		//copy filters and subscriptions
-		File sourceFilters = new File(source, "filters");
-		File destFilters = new File(dest, "filters");
-		copyDirectory(sourceFilters, destFilters);
-
-		//copy locales
-		File sourceLocales = new File(source, "_locales");
-		File destLocales = new File(dest, "_locales");
-		copyDirectory(sourceLocales, destLocales);
-
-		//copy html pages and css styles
-		File sourcePages = new File(source, "pages");
-		File destPages = new File(dest, "pages");
-		copyDirectory(sourcePages, destPages);
-
-		//customize html files
-		File[] htmlFiles = destPages.listFiles(new FilenameFilter() {
-			public boolean accept(File dir, String name) {
-				return name.endsWith(".html");
-			}
-		});
-		if (htmlFiles != null) {
-			for (File htmlFile : htmlFiles) {
-				processHtmlFile(htmlFile, browser);
-			}
-		}
-
-		//copy lib folder
-		File sourceLib = new File(source, "lib");
-		File destLib = new File(dest, "lib");
-		copyDirectory(sourceLib, destLib);
-	}
-
-	private static void copyChromiumFiles(File source, File dest) throws Exception {
-
-		//copy base chrome/safari code
-		File chromeSafariBase = new File(source, WEBKIT_FOLDER);
-		copyDirectory(chromeSafariBase, dest);
-
-		//copy base chrome code
-		File chromeBase = new File(source, CHROME_FOLDER);
-		copyDirectory(chromeBase, dest);
-
-		//copy common files
-		copyCommonFiles(source, dest, Browser.CHROMIUM);
-	}
-
-	private static void copySafariFiles(File source, File dest) throws Exception {
-
-		//copy base chrome/safari code
-		File chromeSafariBase = new File(source, WEBKIT_FOLDER);
-		copyDirectory(chromeSafariBase, dest);
-
-		//copy base safari code
-		File safariBase = new File(source, SAFARI_FOLDER);
-		copyDirectory(safariBase, dest);
-
-		//copy common files
-		copyCommonFiles(source, dest, Browser.SAFARI);
-	}
-
-<<<<<<< HEAD
-	private static void copySafariNewFiles(File source, File dest) throws Exception {
-
-		//copy base chrome/safari code
-		File chromeSafariBase = new File(source, WEBKIT_FOLDER);
-		copyDirectory(chromeSafariBase, dest);
-
-		//copy base safari code
-		File safariBase = new File(source, SAFARI_FOLDER);
-		copyDirectory(safariBase, dest);
-
-		//copy new safari code
-		File safariNew = new File(source, SAFARI_NEW_FOLDER);
-		copyDirectory(safariNew, dest);
-
-		//copy common files
-		copyCommonFiles(source, dest, Browser.SAFARI_NEW);
-	}
-
-	private static void copyFirefoxFiles(File source, File dest) throws Exception {
-=======
-	private static void copyFirefoxFiles(File source, File dest, Browser browser) throws Exception {
->>>>>>> 52ad0f1d
-
-		File firefoxBase = new File(source, FIREFOX_FOLDER);
-		copyDirectory(firefoxBase, dest);
-
-		copyCommonFiles(source, dest, browser);
-
-		//move processed html pages to data/content folder
-		File sourcePagesDir = new File(dest, "pages");
-		File destPagesDir = new File(dest, "data/content");
-		copyDirectory(sourcePagesDir, destPagesDir);
-		FileUtils.deleteQuietly(sourcePagesDir);
-
-		//Fix fonts file
-		File fontsFile = new File(destPagesDir, "/skin/fonts.css");
-		File firefoxFontsFile = new File(destPagesDir, "/skin/fonts_firefox.css");
-		File fontsDir = new File(destPagesDir, "/skin/fonts");
-		FileUtils.deleteQuietly(fontsFile);
-		FileUtils.moveFile(firefoxFontsFile, fontsFile);
-		FileUtils.deleteQuietly(fontsDir);
-
-		//move js pages files to data/content/pages folder
-		File sourceJsPagesDir = new File(dest, "lib/pages");
-		File destJsPagesDir = new File(dest, "data/content/pages");
-		FileUtils.moveDirectory(sourceJsPagesDir, destJsPagesDir);
-
-		//move lib/content-script folder to data/content/content-script folder
-		File sourceContentScript = new File(dest, "lib/content-script");
-		File destContentScript = new File(dest, "data/content/content-script");
-		copyDirectory(sourceContentScript, destContentScript);
-		FileUtils.deleteQuietly(sourceContentScript);
-
-		//move third-party js files to data/content folder
-		File sourceLibsDir = new File(dest, "lib/libs");
-		File destLibsDir = new File(dest, "data/content/libs");
-		FileUtils.moveDirectory(sourceLibsDir, destLibsDir);
-		//TODO: optimize
-		//Remove deferred.min.js file, cause use only in chrome and safari extension
-		FileUtils.deleteQuietly(new File(destLibsDir, "deferred.min.js"));
-
-		//convert chrome style locales to firefox style
-		File sourceLocalesDir = new File(dest, "_locales");
-		File destLocalesDir = new File(dest, "locale");
-		LocaleUtils.convertFromChromeToFirefoxLocales(sourceLocalesDir);
-		//rename folder
-		FileUtils.moveDirectory(sourceLocalesDir, destLocalesDir);
-
-		//move filters folder to data folder
-		File sourceFiltersDire = new File(dest, "filters");
-		File destFiltersDir = new File(dest, "data/filters");
-		FileUtils.moveDirectory(sourceFiltersDire, destFiltersDir);
-	}
-
-	private static void copyFirefoxLegacyFiles(File source, File dest) throws Exception {
-
-		copyFirefoxFiles(source, dest, Browser.FIREFOX_LEGACY);
-
-		//copy all files to dest folder
-		File firefoxLegacyBase = new File(source, FIREFOX_LEGACY_FOLDER);
-		copyDirectory(firefoxLegacyBase, dest);
-	}
-
-	private static void copyDirectory(File source, File dest) throws IOException {
-		FileUtils.copyDirectory(source, dest, new FileFilter() {
-			public boolean accept(File pathname) {
-				return !pathname.getName().startsWith(".");
-			}
-		});
-	}
-
-	private static void processHtmlFile(File file, Browser browser) throws Exception {
-
-		Configuration templateConfiguration = new Configuration();
-
-		FileTemplateLoader fileTemplateLoader = new FileTemplateLoader(file.getParentFile());
-		templateConfiguration.setTemplateLoader(fileTemplateLoader);
-
-		String result;
-		Writer out = null;
-		try {
-
-			out = new StringWriter();
-
-			Map<String, Object> params = new HashMap<String, Object>();
-			params.put("browser", browser);
-
-			Template template = templateConfiguration.getTemplate(file.getName(), "utf-8");
-			template.process(params, out);
-
-			result = out.toString();
-		} finally {
-			IOUtils.closeQuietly(out);
-		}
-
-		FileUtils.writeStringToFile(file, result);
-	}
-}
+/**
+ * This file is part of Adguard Browser Extension (https://github.com/AdguardTeam/AdguardBrowserExtension).
+ * <p/>
+ * Adguard Browser Extension is free software: you can redistribute it and/or modify
+ * it under the terms of the GNU Lesser General Public License as published by
+ * the Free Software Foundation, either version 3 of the License, or
+ * (at your option) any later version.
+ * <p/>
+ * Adguard Browser Extension is distributed in the hope that it will be useful,
+ * but WITHOUT ANY WARRANTY; without even the implied warranty of
+ * MERCHANTABILITY or FITNESS FOR A PARTICULAR PURPOSE.  See the
+ * GNU Lesser General Public License for more details.
+ * <p/>
+ * You should have received a copy of the GNU Lesser General Public License
+ * along with Adguard Browser Extension.  If not, see <http://www.gnu.org/licenses/>.
+ */
+package com.adguard.compiler;
+
+import freemarker.cache.FileTemplateLoader;
+import freemarker.template.Configuration;
+import freemarker.template.Template;
+import org.apache.commons.io.FileUtils;
+import org.apache.commons.io.IOUtils;
+
+import java.io.*;
+import java.util.HashMap;
+import java.util.Map;
+
+/**
+ * Helper utils to work with files
+ */
+public class FileUtil {
+
+	private static final String WEBKIT_FOLDER = "browser/webkit";
+	private static final String CHROME_FOLDER = "browser/chrome";
+	private static final String SAFARI_FOLDER = "browser/safari";
+	private static final String SAFARI_NEW_FOLDER = "browser/safari_new";
+	private static final String FIREFOX_FOLDER = "browser/firefox";
+	private static final String FIREFOX_LEGACY_FOLDER = "browser/firefox_legacy";
+
+	public static void copyFiles(File source, File dest, Browser browser) throws Exception {
+
+		if (dest.exists()) {
+			FileUtils.deleteDirectory(dest);
+		}
+
+		switch (browser) {
+			case CHROMIUM:
+				copyChromiumFiles(source, dest);
+				break;
+			case SAFARI:
+				copySafariFiles(source, dest);
+				break;
+			case SAFARI_NEW:
+				copySafariNewFiles(source, dest);
+				break;
+			case FIREFOX:
+				copyFirefoxFiles(source, dest, Browser.FIREFOX);
+				break;
+			case FIREFOX_LEGACY:
+				copyFirefoxLegacyFiles(source, dest);
+				break;
+		}
+	}
+
+	private static void copyCommonFiles(File source, File dest, Browser browser) throws Exception {
+
+		//copy filters and subscriptions
+		File sourceFilters = new File(source, "filters");
+		File destFilters = new File(dest, "filters");
+		copyDirectory(sourceFilters, destFilters);
+
+		//copy locales
+		File sourceLocales = new File(source, "_locales");
+		File destLocales = new File(dest, "_locales");
+		copyDirectory(sourceLocales, destLocales);
+
+		//copy html pages and css styles
+		File sourcePages = new File(source, "pages");
+		File destPages = new File(dest, "pages");
+		copyDirectory(sourcePages, destPages);
+
+		//customize html files
+		File[] htmlFiles = destPages.listFiles(new FilenameFilter() {
+			public boolean accept(File dir, String name) {
+				return name.endsWith(".html");
+			}
+		});
+		if (htmlFiles != null) {
+			for (File htmlFile : htmlFiles) {
+				processHtmlFile(htmlFile, browser);
+			}
+		}
+
+		//copy lib folder
+		File sourceLib = new File(source, "lib");
+		File destLib = new File(dest, "lib");
+		copyDirectory(sourceLib, destLib);
+	}
+
+	private static void copyChromiumFiles(File source, File dest) throws Exception {
+
+		//copy base chrome/safari code
+		File chromeSafariBase = new File(source, WEBKIT_FOLDER);
+		copyDirectory(chromeSafariBase, dest);
+
+		//copy base chrome code
+		File chromeBase = new File(source, CHROME_FOLDER);
+		copyDirectory(chromeBase, dest);
+
+		//copy common files
+		copyCommonFiles(source, dest, Browser.CHROMIUM);
+	}
+
+	private static void copySafariFiles(File source, File dest) throws Exception {
+
+		//copy base chrome/safari code
+		File chromeSafariBase = new File(source, WEBKIT_FOLDER);
+		copyDirectory(chromeSafariBase, dest);
+
+		//copy base safari code
+		File safariBase = new File(source, SAFARI_FOLDER);
+		copyDirectory(safariBase, dest);
+
+		//copy common files
+		copyCommonFiles(source, dest, Browser.SAFARI);
+	}
+
+	private static void copySafariNewFiles(File source, File dest) throws Exception {
+
+		//copy base chrome/safari code
+		File chromeSafariBase = new File(source, WEBKIT_FOLDER);
+		copyDirectory(chromeSafariBase, dest);
+
+		//copy base safari code
+		File safariBase = new File(source, SAFARI_FOLDER);
+		copyDirectory(safariBase, dest);
+
+		//copy new safari code
+		File safariNew = new File(source, SAFARI_NEW_FOLDER);
+		copyDirectory(safariNew, dest);
+
+		//copy common files
+		copyCommonFiles(source, dest, Browser.SAFARI_NEW);
+	}
+
+	private static void copyFirefoxFiles(File source, File dest, Browser browser) throws Exception {
+
+		File firefoxBase = new File(source, FIREFOX_FOLDER);
+		copyDirectory(firefoxBase, dest);
+
+		copyCommonFiles(source, dest, browser);
+
+		//move processed html pages to data/content folder
+		File sourcePagesDir = new File(dest, "pages");
+		File destPagesDir = new File(dest, "data/content");
+		copyDirectory(sourcePagesDir, destPagesDir);
+		FileUtils.deleteQuietly(sourcePagesDir);
+
+		//Fix fonts file
+		File fontsFile = new File(destPagesDir, "/skin/fonts.css");
+		File firefoxFontsFile = new File(destPagesDir, "/skin/fonts_firefox.css");
+		File fontsDir = new File(destPagesDir, "/skin/fonts");
+		FileUtils.deleteQuietly(fontsFile);
+		FileUtils.moveFile(firefoxFontsFile, fontsFile);
+		FileUtils.deleteQuietly(fontsDir);
+
+		//move js pages files to data/content/pages folder
+		File sourceJsPagesDir = new File(dest, "lib/pages");
+		File destJsPagesDir = new File(dest, "data/content/pages");
+		FileUtils.moveDirectory(sourceJsPagesDir, destJsPagesDir);
+
+		//move lib/content-script folder to data/content/content-script folder
+		File sourceContentScript = new File(dest, "lib/content-script");
+		File destContentScript = new File(dest, "data/content/content-script");
+		copyDirectory(sourceContentScript, destContentScript);
+		FileUtils.deleteQuietly(sourceContentScript);
+
+		//move third-party js files to data/content folder
+		File sourceLibsDir = new File(dest, "lib/libs");
+		File destLibsDir = new File(dest, "data/content/libs");
+		FileUtils.moveDirectory(sourceLibsDir, destLibsDir);
+		//TODO: optimize
+		//Remove deferred.min.js file, cause use only in chrome and safari extension
+		FileUtils.deleteQuietly(new File(destLibsDir, "deferred.min.js"));
+
+		//convert chrome style locales to firefox style
+		File sourceLocalesDir = new File(dest, "_locales");
+		File destLocalesDir = new File(dest, "locale");
+		LocaleUtils.convertFromChromeToFirefoxLocales(sourceLocalesDir);
+		//rename folder
+		FileUtils.moveDirectory(sourceLocalesDir, destLocalesDir);
+
+		//move filters folder to data folder
+		File sourceFiltersDire = new File(dest, "filters");
+		File destFiltersDir = new File(dest, "data/filters");
+		FileUtils.moveDirectory(sourceFiltersDire, destFiltersDir);
+	}
+
+	private static void copyFirefoxLegacyFiles(File source, File dest) throws Exception {
+
+		copyFirefoxFiles(source, dest, Browser.FIREFOX_LEGACY);
+
+		//copy all files to dest folder
+		File firefoxLegacyBase = new File(source, FIREFOX_LEGACY_FOLDER);
+		copyDirectory(firefoxLegacyBase, dest);
+	}
+
+	private static void copyDirectory(File source, File dest) throws IOException {
+		FileUtils.copyDirectory(source, dest, new FileFilter() {
+			public boolean accept(File pathname) {
+				return !pathname.getName().startsWith(".");
+			}
+		});
+	}
+
+	private static void processHtmlFile(File file, Browser browser) throws Exception {
+
+		Configuration templateConfiguration = new Configuration();
+
+		FileTemplateLoader fileTemplateLoader = new FileTemplateLoader(file.getParentFile());
+		templateConfiguration.setTemplateLoader(fileTemplateLoader);
+
+		String result;
+		Writer out = null;
+		try {
+
+			out = new StringWriter();
+
+			Map<String, Object> params = new HashMap<String, Object>();
+			params.put("browser", browser);
+
+			Template template = templateConfiguration.getTemplate(file.getName(), "utf-8");
+			template.process(params, out);
+
+			result = out.toString();
+		} finally {
+			IOUtils.closeQuietly(out);
+		}
+
+		FileUtils.writeStringToFile(file, result);
+	}
+}