# AdGuard Browser Extension Changelog

All notable changes to this project will be documented in this file.

The format is based on [Keep a Changelog](https://keepachangelog.com/en/1.0.0/),
and this project adheres to [Semantic Versioning](https://semver.org/spec/v2.0.0.html).

<!-- TODO: update changelog before 4.2.x hotfix 2 -->
<!-- changed: updated scriptlets to v1.9.72 -->

## [Unreleased]

### Changed
- Update `@adguard/tsurlfitler` to [v2.1.10](https://github.com/AdguardTeam/tsurlfilter/blob/master/packages/tsurlfilter/CHANGELOG.md#2110---2023-08-21)
- Update `@adguard/tswebextension` to [v0.3.11](https://github.com/AdguardTeam/tsurlfilter/blob/master/packages/tswebextension/CHANGELOG.md#0311---2023-08-21)
- Updated `@adguard/scriptlets` to [v1.9.70](https://github.com/AdguardTeam/Scriptlets/blob/master/CHANGELOG.md)

### Fixed
<<<<<<< HEAD
- Rule wizard bug with advanced modifier rules
- Do not inject content scripts to the chrome web store pages on extension initialization
=======
- Custom filters names not displaying if added while filtering log is open.
- Do not inject content scripts to the chrome web store pages on extension initialization.
>>>>>>> 694752e4

## [4.2.151] - 2023-08-11

### Added
- [@adguard/tswebextension](https://github.com/AdguardTeam/tsurlfilter/blob/master/packages/tswebextension/README.md) MV2 integration

### Changed
- Moved Adguard API to separate package — [@adguard/api](https://www.npmjs.com/package/@adguard/api)
- Updated `@adguard/tsurlfilter` to [v2.1.7](https://github.com/AdguardTeam/tsurlfilter/blob/master/packages/tsurlfilter/CHANGELOG.md#217---2023-08-10)
- Updated `@adguard/scriptlets` to [v1.9.62](https://github.com/AdguardTeam/Scriptlets/blob/master/CHANGELOG.md)<|MERGE_RESOLUTION|>--- conflicted
+++ resolved
@@ -16,13 +16,9 @@
 - Updated `@adguard/scriptlets` to [v1.9.70](https://github.com/AdguardTeam/Scriptlets/blob/master/CHANGELOG.md)
 
 ### Fixed
-<<<<<<< HEAD
-- Rule wizard bug with advanced modifier rules
-- Do not inject content scripts to the chrome web store pages on extension initialization
-=======
-- Custom filters names not displaying if added while filtering log is open.
+- Rule wizard bug with advanced modifier rules.
+- Custom filters names not being displayed if added while filtering log is open.
 - Do not inject content scripts to the chrome web store pages on extension initialization.
->>>>>>> 694752e4
 
 ## [4.2.151] - 2023-08-11
 
