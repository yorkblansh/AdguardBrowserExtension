# AdGuard Browser Extension Changelog

All notable changes to this project will be documented in this file.

The format is based on [Keep a Changelog](https://keepachangelog.com/en/1.0.0/),
and this project adheres to [Semantic Versioning](https://semver.org/spec/v2.0.0.html).

## [Unreleased]

<<<<<<< HEAD
### Fixed

- The install process stops if filters.js is unreachable [#2761].

[Unreleased]: https://github.com/AdguardTeam/AdguardBrowserExtension/compare/v4.3.35...HEAD
[#2761]: https://github.com/AdguardTeam/AdguardBrowserExtension/issues/2761

<!-- TODO: add an actual date after github release -->
## Unreleased
=======
### Changed
- Updated [@adguard/tswebextension] to v1.0.18.
>>>>>>> c67ce8b2

### Fixed
- Check filter checksum after it was downloaded [#2681].
- Assistant iframe styles are affected by cosmetic rules specific for websites [#1848].

[Unreleased]: https://github.com/AdguardTeam/AdguardBrowserExtension/compare/v4.3.35...HEAD
[#2681]: https://github.com/AdguardTeam/AdguardBrowserExtension/issues/2681
[#1848]: https://github.com/AdguardTeam/AdguardBrowserExtension/issues/1848


<!-- TODO: add an actual date after github release -->
## [4.3.35]

### Fixed
- Update notification leading to release notes when on beta [#2682].
- The filters revert to the pre-installed ones when importing settings [#2735].

[4.3.35]: https://github.com/AdguardTeam/AdguardBrowserExtension/compare/v4.3.31...v4.3.35
[#2682]: https://github.com/AdguardTeam/AdguardBrowserExtension/issues/2682
[#2735]: https://github.com/AdguardTeam/AdguardBrowserExtension/issues/2735


## [4.3.31] - 2024-03-11

### Changed
- Check diff updates once in a hour.
- Updated [@adguard/tswebextension] to v1.0.16.
- Updated [@adguard/tsurlfilter] to v2.2.15.
- Updated [@adguard/scriptlets] to v1.10.1.

### Fixed
- Memory leak with parsed tags from filter rules.
- Applying of `$all` modifier rules [#2620].
- Settings fail to open on the very first attempt [#2712].
- All groups and filters are disabled after installation [#2713].
- Custom filter adding modal [#2715].
- Send `stealth.block_trackers` during issues reporting [#2721].
- `$popup` modifier block other types of resources [#2723].
- `$popup` should not disable simple blocking rule [#2728].

[#2620]: https://github.com/AdguardTeam/AdguardBrowserExtension/issues/2620
[#2712]: https://github.com/AdguardTeam/AdguardBrowserExtension/issues/2712
[#2713]: https://github.com/AdguardTeam/AdguardBrowserExtension/issues/2713
[#2715]: https://github.com/AdguardTeam/AdguardBrowserExtension/issues/2715
[#2721]: https://github.com/AdguardTeam/AdguardBrowserExtension/issues/2721
[#2723]: https://github.com/AdguardTeam/AdguardBrowserExtension/issues/2723
[#2728]: https://github.com/AdguardTeam/AdguardBrowserExtension/issues/2728

[4.3.31]: https://github.com/AdguardTeam/AdguardBrowserExtension/compare/v4.3.13...v4.3.31

## [4.3.14] - 2024-06-02

### Fixed
- Cosmetic rules do not work in Opera [#2704](https://github.com/AdguardTeam/AdguardBrowserExtension/issues/2704) and [#2705](https://github.com/AdguardTeam/AdguardBrowserExtension/issues/2705).


## [4.3.13] - 2024-01-30

### Added
- Added Edge and Opera dev build.
- Detecting dangerous rules.

### Fixed
- Not all Custom filters shown [#2693](https://github.com/AdguardTeam/AdguardBrowserExtension/issues/2693)


## [4.3.10] - 2024-01-20

### Fixed
- Automatic filters update does not work in mobile browsers [#2423](https://github.com/AdguardTeam/AdguardBrowserExtension/issues/2423)

## Changed
- Updated [@adguard/filters-downloader] to v2.0.7.


## [4.3.4] - 2024-01-16

### Added
- Getting user consent on annoyances filter enabling.

### Fixed
- Fixed compatibility for minimum supported versions [#2661](https://github.com/AdguardTeam/AdguardBrowserExtension/issues/2661)
- Filters group not opening if some text is selected on the page [#2662](https://github.com/AdguardTeam/AdguardBrowserExtension/issues/2662)

### Changed
- Download and apply differential updates [2586](https://github.com/AdguardTeam/AdguardBrowserExtension/issues/2586)
- Updated [@adguard/tswebextension] to v1.0.8.
- Updated [@adguard/tsurlfilter] to v2.2.9.
- Updated [@adguard/scriptlets] to v1.9.105.
- Updated [@adguard/filters-downloader] to v2.0.4.


## [4.2.240] - 2023-12-15

### Added
- Info about `@adguard/tswebextension`, `@adguard/tsurlfilter`, `@adguard/extended-css` and `@adguard/scriptlets` versions to the options page's About tab [#2237](https://github.com/AdguardTeam/AdguardBrowserExtension/issues/2237)

### Changed
- Updated [@adguard/tswebextension] to v1.0.5.
- Updated [@adguard/tsurlfilter] to v2.2.8.
- Updated [@adguard/scriptlets] to v1.9.101.

### Fixed
- $$ rules break encoding on some websites [#2249](https://github.com/AdguardTeam/AdguardBrowserExtension/issues/2249)
- TSUrlFilter library loading by Fullscreen User Rules Editor
  [#2412](https://github.com/AdguardTeam/AdguardBrowserExtension/issues/2412).
- Displaying of Stealth Mode modified cookie rules in Filtering log as "Modified"
  [#2512](https://github.com/AdguardTeam/AdguardBrowserExtension/issues/2512).
- Highlighting of `$inline-font` and `$inline-script`
  [#2609](https://github.com/AdguardTeam/AdguardBrowserExtension/issues/2609).
- Scriptlets logging in browser console only if Filtering log is opened
  [#2584](https://github.com/AdguardTeam/AdguardBrowserExtension/issues/2584).
- Filters updating notification styles
  [#2309](https://github.com/AdguardTeam/AdguardBrowserExtension/issues/2309).


## [4.2.228] - 2023-11-27

### Fixed

- Logging of cosmetic rules applying.


## [4.2.226] - 2023-11-22

### Added
- Macedonian language support [#2574](https://github.com/AdguardTeam/AdguardBrowserExtension/issues/2574).

### Changed
- Remove "AdGuard settings..." from context menu on options.html [#2258](https://github.com/AdguardTeam/AdguardBrowserExtension/issues/2258)
- Updated [@adguard/tswebextension] to v0.4.6.
- Updated [@adguard/tsurlfilter] to v2.2.6.
- Updated [@adguard/filters-downloader] to v1.1.23.
- Updated [@adguard/scriptlets] to v1.9.96.

### Fixed
- Filtering log not opening on Firefox for Android [#2563](https://github.com/AdguardTeam/AdguardBrowserExtension/issues/2536)
- Firefox Mobile not being correctly picked on a `Report an issue` page [2250](https://github.com/AdguardTeam/AdguardBrowserExtension/issues/2250)
- Filtering log crash on blocking requests, which were already allowlisted from applying `$removeparam`, `$removeheader` or `$csp` rules [#2534](https://github.com/AdguardTeam/AdguardBrowserExtension/issues/2534).
- Do not use `zh-CN` localized metadata for `zh-TW` browser language
  [#2504](https://github.com/AdguardTeam/AdguardBrowserExtension/issues/2504)
- Collect logs only when filtering log is open [#2544](https://github.com/AdguardTeam/AdguardBrowserExtension/issues/2544)
- Cannot add a custom filter list with a .php URL [#1723](https://github.com/AdguardTeam/AdguardBrowserExtension/issues/1723)


## [4.2.209] - 2023-11-01

### Fixed
- Resync event listeners after background page wakes up


## [4.2.208] - 2023-10-23

### Added
- Send `system_version` during issues reporting
  [#2535](https://github.com/AdguardTeam/AdguardBrowserExtension/issues/2535).

### Changed
- Updated [@adguard/filters-downloader] to v1.1.20.
- Updated [@adguard/tswebextension] to v0.4.1.
- Updated [@adguard/tsurlfilter] to v2.2.1.
- Updated [@adguard/scriptlets] to v1.9.72.
- Removed gutter of tab buttons on extension's settings page [#2198](https://github.com/AdguardTeam/AdguardBrowserExtension/issues/2198).

### Fixed
- Rule patterns and options not being clickable in rule wizard of filtering log [#2204](https://github.com/AdguardTeam/AdguardBrowserExtension/issues/2204).


## [4.2.189] - 2023-10-09

### Added
- Fixed stealth mode toggle not triggering configuration reload.
- CSP `trusted-types` directive modifying for response headers
  [#2068](https://github.com/AdguardTeam/AdguardBrowserExtension/issues/2068).

### Changed
- Update [@adguard/tswebextension] to v0.3.21.
- Update [@adguard/tsurlfilter] to v2.1.12.

### Fixed
- Slow enabling of recommended filters on first group activation
  [#2431](https://github.com/AdguardTeam/AdguardBrowserExtension/issues/2431).
- User rules not filtering duplicates on importing
  [#2446](https://github.com/AdguardTeam/AdguardBrowserExtension/issues/2446).
- Rule wizard bug with advanced modifier rules
  [#2456](https://github.com/AdguardTeam/AdguardBrowserExtension/issues/2456).
- Translation language detection for Filter download page
  [#2430](https://github.com/AdguardTeam/AdguardBrowserExtension/issues/2430)
- Do not block a tab loading by `$popup` modifier rule on direct url navigation
  [#2449](https://github.com/AdguardTeam/AdguardBrowserExtension/issues/2449).
- Filtering log focus on the active tab
  [#2482](https://github.com/AdguardTeam/AdguardBrowserExtension/issues/2482).
- Displaying of applied Stealth Mode options in filtering log request details
  [#2455](https://github.com/AdguardTeam/AdguardBrowserExtension/issues/2455).
- Updating of tab title in Filtering log's Tab selector
  [#2428](https://github.com/AdguardTeam/AdguardBrowserExtension/issues/2428).
- Displaying of Stealth Mode cookie filtering log events as applied by Stealth Mode
  [#2487](https://github.com/AdguardTeam/AdguardBrowserExtension/issues/2487).
- Csp rules breaking rule wizard on unblocking
  [#2448](https://github.com/AdguardTeam/AdguardBrowserExtension/issues/2448).
- AdGuard v4.2.168 is not working in the Firefox after update
  [#2501](https://github.com/AdguardTeam/AdguardBrowserExtension/issues/2501).


## [4.2.168] - 2023-09-07

### Changed
- Update [@adguard/tsurlfilter] to v2.1.11
- Update [@adguard/tswebextension] to v0.3.16
- Updated [@adguard/scriptlets] to v1.9.72

### Fixed
- Extension started downloading filters too often
- Custom filters names not displaying if added while filtering log is open.
- Do not inject content scripts to the chrome web store pages on extension initialization.
- Blocked CSP reports are not filtered by "Blocked" in the filtering log.
- Redirects are not included into tab's blocked requests count
  [#2443](https://github.com/AdguardTeam/AdguardBrowserExtension/issues/2443).


## [4.2.162] - 2023-08-28

### Changed
- Update [@adguard/tsurlfilter] to v2.1.10
- Update [@adguard/tswebextension] to v0.3.11
- Updated [@adguard/scriptlets] to v1.9.70

### Fixed
- Custom filters names not being displayed if added while filtering log is open.
- Do not inject content scripts to the chrome web store pages on extension initialization.


## [4.2.151] - 2023-08-11

### Added
- [@adguard/tswebextension](https://github.com/AdguardTeam/tsurlfilter/blob/master/packages/tswebextension/README.md) MV2 integration

### Changed
- Moved Adguard API to separate package — [@adguard/api](https://www.npmjs.com/package/@adguard/api)
- Updated [@adguard/tsurlfilter] to v2.1.7
- Updated [@adguard/scriptlets] to v1.9.62

[4.3.14]: https://github.com/AdguardTeam/AdguardBrowserExtension/compare/v4.3.13...v4.3.14
[4.3.13]: https://github.com/AdguardTeam/AdguardBrowserExtension/compare/v4.3.10...v4.3.13
[4.3.10]: https://github.com/AdguardTeam/AdguardBrowserExtension/compare/v4.3.4...v4.3.10
[4.3.4]: https://github.com/AdguardTeam/AdguardBrowserExtension/compare/v4.2.240...v4.3.4
[4.2.240]: https://github.com/AdguardTeam/AdguardBrowserExtension/compare/v4.2.228...v4.2.240
[4.2.228]: https://github.com/AdguardTeam/AdguardBrowserExtension/compare/v4.2.226...v4.2.228
[4.2.226]: https://github.com/AdguardTeam/AdguardBrowserExtension/compare/v4.2.209...v4.2.226
[4.2.209]: https://github.com/AdguardTeam/AdguardBrowserExtension/compare/561737249b2c50c39b8e0ee6eefa5d19726c97b3...v4.2.209
[4.2.208]: https://github.com/AdguardTeam/AdguardBrowserExtension/compare/v4.2.189...561737249b2c50c39b8e0ee6eefa5d19726c97b3
[4.2.189]: https://github.com/AdguardTeam/AdguardBrowserExtension/compare/v4.2.168...v4.2.189
[4.2.168]: https://github.com/AdguardTeam/AdguardBrowserExtension/compare/v4.2.162...v4.2.168
[4.2.162]: https://github.com/AdguardTeam/AdguardBrowserExtension/compare/v4.2.151...v4.2.162
[4.2.151]: https://github.com/AdguardTeam/AdguardBrowserExtension/compare/v4.1.57...v4.2.151

[@adguard/filters-downloader]: https://github.com/AdguardTeam/FiltersDownloader/blob/master/CHANGELOG.md
[@adguard/scriptlets]: https://github.com/AdguardTeam/Scriptlets/blob/master/CHANGELOG.md
[@adguard/tswebextension]: https://github.com/AdguardTeam/tsurlfilter/blob/master/packages/tswebextension/CHANGELOG.md
[@adguard/tsurlfilter]: https://github.com/AdguardTeam/tsurlfilter/blob/master/packages/tsurlfilter/CHANGELOG.md<|MERGE_RESOLUTION|>--- conflicted
+++ resolved
@@ -7,26 +7,16 @@
 
 ## [Unreleased]
 
-<<<<<<< HEAD
-### Fixed
-
+### Changed
+- Updated [@adguard/tswebextension] to v1.0.18.
+
+### Fixed
 - The install process stops if filters.js is unreachable [#2761].
+- Check filter checksum after it was downloaded [#2681].
+- Assistant iframe styles are affected by cosmetic rules specific for websites [#1848].
 
 [Unreleased]: https://github.com/AdguardTeam/AdguardBrowserExtension/compare/v4.3.35...HEAD
 [#2761]: https://github.com/AdguardTeam/AdguardBrowserExtension/issues/2761
-
-<!-- TODO: add an actual date after github release -->
-## Unreleased
-=======
-### Changed
-- Updated [@adguard/tswebextension] to v1.0.18.
->>>>>>> c67ce8b2
-
-### Fixed
-- Check filter checksum after it was downloaded [#2681].
-- Assistant iframe styles are affected by cosmetic rules specific for websites [#1848].
-
-[Unreleased]: https://github.com/AdguardTeam/AdguardBrowserExtension/compare/v4.3.35...HEAD
 [#2681]: https://github.com/AdguardTeam/AdguardBrowserExtension/issues/2681
 [#1848]: https://github.com/AdguardTeam/AdguardBrowserExtension/issues/1848
 
