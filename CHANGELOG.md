--- conflicted
+++ resolved
@@ -25,11 +25,8 @@
 - Assistant iframe styles are affected by cosmetic rules specific for websites [#1848].
 - Applying of modifiers `$popup` and `$all` [#2620], [#2728].
 - Update recommended filters on enabling group of filters and on locale detection [#2714].
-<<<<<<< HEAD
+- Do not throw an error during cookie setting if a cookie domain mismatches a request URL [#2683].
 - Extension's action icon flickering on tab change.
-=======
-- Do not throw an error during cookie setting if a cookie domain mismatches a request URL [#2683].
->>>>>>> 4cf80a3c
 
 [Unreleased]: https://github.com/AdguardTeam/AdguardBrowserExtension/compare/v4.3.35...HEAD
 [#2761]: https://github.com/AdguardTeam/AdguardBrowserExtension/issues/2761
