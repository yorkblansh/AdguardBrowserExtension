import gulp from 'gulp';
import qunit from 'node-qunit-phantomjs';

// qunit error handler: to fail gulp execution on tests failure
const errorHandler = (done) => (code) => {
    if(code === 1) {
        throw new Error('Unit Tests Failure');
    }
    return done();
};

const runQunit = (path, done) => {
    return qunit(path, null, errorHandler(done));
};

// Rule constructor tests
const testRule = (done) => {
    runQunit('Extension/tests/rule-constructor/test-rule-constructor.html', done);
};

<<<<<<< HEAD
=======
// Safari converter tests
const testSafari = (done) => {
    runQunit('Extension/tests/safari-converter/test-safari-converter.html', done);
};

>>>>>>> b79130ed
// Safebrowsing filter tests
const testSB = (done) => {
    runQunit('Extension/tests/sb-filter/test-sb-filter.html', done);
};

// Url filter tests
const testURL = (done) => {
    runQunit('Extension/tests/url-filter/test-url-filter.html', done);
};

// Css filter tests
const testCSSfilter = (done) => {
    runQunit('Extension/tests/css-filter/test-css-filter.html', done);
};

// Content filter tests
const testContent = (done) => {
    runQunit('Extension/tests/content-filter/test-content-filter.html', done);
};

// Css hits tests
const testCSShits = (done) => {
    runQunit('Extension/tests/css-filter/test-css-hits.html', done);
};

// Request filter tests
const testReq = (done) => {
    runQunit('Extension/tests/request-filter/test-request-filter.html', done);
};

// Element collapser tests
const testEl = (done) => {
    runQunit('Extension/tests/miscellaneous/test-element-collapser.html', done);
};

// Ring buffer tests
const testRing = (done) => {
    runQunit('Extension/tests/miscellaneous/test-ring-buffer.html', done);
};

// Encoding tests
const testEncoding = (done) => {
    runQunit('Extension/tests/miscellaneous/test-encoding.html', done);
};

<<<<<<< HEAD
export default gulp.series(testRule, testSB, testURL, testCSSfilter, testContent, testCSShits, testReq, testEl, testRing, testEncoding);
=======
export default gulp.parallel(testSafari, testRule, testSB, testURL, testCSSfilter, testContent, testCSShits, testReq, testEl, testRing, testEncoding);
>>>>>>> b79130ed
<|MERGE_RESOLUTION|>--- conflicted
+++ resolved
@@ -18,14 +18,6 @@
     runQunit('Extension/tests/rule-constructor/test-rule-constructor.html', done);
 };
 
-<<<<<<< HEAD
-=======
-// Safari converter tests
-const testSafari = (done) => {
-    runQunit('Extension/tests/safari-converter/test-safari-converter.html', done);
-};
-
->>>>>>> b79130ed
 // Safebrowsing filter tests
 const testSB = (done) => {
     runQunit('Extension/tests/sb-filter/test-sb-filter.html', done);
@@ -71,8 +63,4 @@
     runQunit('Extension/tests/miscellaneous/test-encoding.html', done);
 };
 
-<<<<<<< HEAD
-export default gulp.series(testRule, testSB, testURL, testCSSfilter, testContent, testCSShits, testReq, testEl, testRing, testEncoding);
-=======
-export default gulp.parallel(testSafari, testRule, testSB, testURL, testCSSfilter, testContent, testCSShits, testReq, testEl, testRing, testEncoding);
->>>>>>> b79130ed
+export default gulp.parallel(testRule, testSB, testURL, testCSSfilter, testContent, testCSShits, testReq, testEl, testRing, testEncoding);