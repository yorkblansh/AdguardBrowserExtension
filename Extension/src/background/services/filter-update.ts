/**
 * @file
 * This file is part of AdGuard Browser Extension (https://github.com/AdguardTeam/AdguardBrowserExtension).
 *
 * AdGuard Browser Extension is free software: you can redistribute it and/or modify
 * it under the terms of the GNU General Public License as published by
 * the Free Software Foundation, either version 3 of the License, or
 * (at your option) any later version.
 *
 * AdGuard Browser Extension is distributed in the hope that it will be useful,
 * but WITHOUT ANY WARRANTY; without even the implied warranty of
 * MERCHANTABILITY or FITNESS FOR A PARTICULAR PURPOSE.
 * See the GNU General Public License for more details.
 *
 * You should have received a copy of the GNU General Public License
 * along with AdGuard Browser Extension. If not, see <http://www.gnu.org/licenses/>.
 */

import { FilterUpdateApi } from '../api';
import { browserStorage } from '../storages';
import { isNumber } from '../../common/guards';
import { logger } from '../../common/logger';

/**
 * Service for scheduling filters update checks.
 *
 * After initialization scheduler checks filter updates
 * {@link CHECK_PERIOD_MS every 5 minutes}.
 */
export class FilterUpdateService {
    /**
     * Storage key for storing last update check time in the storage.
     */
    private static STORAGE_KEY = 'updateCheckTimeMs';

    /**
     * Checking period
     * That timer should check every specified period of time if it is time to update filters.
     */
    private static readonly CHECK_PERIOD_MS = 1000 * 60 * 5; // 5 min

    /**
     * Filter update period.
     * This means that filters should be updated if it was updated more than the specified value.
     * We set 1 hour because currently we generate patches for our filter once an hour and
     * for third-party filters once every 4 hours.
     */
    private static readonly FILTER_UPDATE_PERIOD_MS = 1000 * 60 * 60; // 1 hour

    /**
     * Stores scheduler timer id for checking update in every
     * {@link CHECK_PERIOD_MS} time.
     */
    private schedulerTimerId: number | undefined;

    /**
     * Creates new {@link FilterUpdateService}.
     */
    constructor() {
        this.update = this.update.bind(this);
    }

    /**
     * Initially starts checking filters update.
     */
    public init(): void {
        this.update();
    }

    /**
     * Checks every {@link CHECK_PERIOD_MS} period whether the enabled filters
     * should be updated with setTimeout which saved to {@link schedulerTimerId}.
     */
    private async update(): Promise<void> {
<<<<<<< HEAD
=======
        window.clearTimeout(this.schedulerTimerId);

>>>>>>> 9a72302d
        const prevCheckTimeMs = await browserStorage.get(FilterUpdateService.STORAGE_KEY);

        /**
         * Check updates if prevCheckTimeMs is not set or
         * if it is set and last check was more than {@link CHECK_PERIOD_MS} ago.
         */
        const shouldCheckUpdates = !prevCheckTimeMs
            || (isNumber(prevCheckTimeMs)
                && Date.now() - prevCheckTimeMs > FilterUpdateService.FILTER_UPDATE_PERIOD_MS);

        if (shouldCheckUpdates) {
            try {
                await FilterUpdateApi.autoUpdateFilters();
            } catch (e) {
                logger.error('An error occurred during filters update:', e);
            }
            // Saving current time to storage is required in the cases
            // when background page is often unloaded,
            // for example, in the cases of service workers.
            await browserStorage.set(FilterUpdateService.STORAGE_KEY, Date.now());
        }

        this.schedulerTimerId = window.setTimeout(async () => {
            await this.update();
        }, FilterUpdateService.CHECK_PERIOD_MS);
    }
}

export const filterUpdateService = new FilterUpdateService();<|MERGE_RESOLUTION|>--- conflicted
+++ resolved
@@ -72,11 +72,8 @@
      * should be updated with setTimeout which saved to {@link schedulerTimerId}.
      */
     private async update(): Promise<void> {
-<<<<<<< HEAD
-=======
         window.clearTimeout(this.schedulerTimerId);
 
->>>>>>> 9a72302d
         const prevCheckTimeMs = await browserStorage.get(FilterUpdateService.STORAGE_KEY);
 
         /**
