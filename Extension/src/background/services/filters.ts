--- conflicted
+++ resolved
@@ -264,14 +264,8 @@
      * @param filterId Id of filter.
      * @param shouldEnableGroup Flag for enabling the filter group if it has not been touched before.
      */
-<<<<<<< HEAD
-    private static async enableFilter(filterId: number): Promise<void> {
-        await FiltersApi.loadAndEnableFilters([filterId], true);
-        engine.debounceUpdate();
-=======
     private static async enableFilter(filterId: number, shouldEnableGroup = false): Promise<void> {
         await FiltersApi.loadAndEnableFilters([filterId], true, shouldEnableGroup);
-        Engine.debounceUpdate();
->>>>>>> a9674bac
+        engine.debounceUpdate();
     }
 }