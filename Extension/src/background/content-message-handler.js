/**
 * This file is part of Adguard Browser Extension (https://github.com/AdguardTeam/AdguardBrowserExtension).
 *
 * Adguard Browser Extension is free software: you can redistribute it and/or modify
 * it under the terms of the GNU Lesser General Public License as published by
 * the Free Software Foundation, either version 3 of the License, or
 * (at your option) any later version.
 *
 * Adguard Browser Extension is distributed in the hope that it will be useful,
 * but WITHOUT ANY WARRANTY; without even the implied warranty of
 * MERCHANTABILITY or FITNESS FOR A PARTICULAR PURPOSE.  See the
 * GNU Lesser General Public License for more details.
 *
 * You should have received a copy of the GNU Lesser General Public License
 * along with Adguard Browser Extension.  If not, see <http://www.gnu.org/licenses/>.
 */


import * as TSUrlFilter from '@adguard/tsurlfilter';
import { settingsProvider } from './settings/settings-provider';
import { backgroundPage } from './extension-api/background-page';
import { settings } from './settings/user-settings';
import { listeners } from './notifier';
import { userrules } from './filter/userrules';
import { notifications } from './utils/notifications';
import { localStorage } from './storage';
import { tabsApi } from './tabs/tabs-api';
import { uiService } from './ui-service';
import { browserUtils } from './utils/browser-utils';
import { frames } from './tabs/frames';
import { safebrowsing } from './filter/services/safebrowsing';
import { utils } from './utils/common';
import { RequestTypes } from './utils/request-types';
import { application } from './application';
import { categories } from './filter/filters/filters-categories';
import { webRequestService } from './filter/request-blocking';
import { filteringLog } from './filter/filtering-log';
import { pageStats } from './filter/page-stats';
import { backend } from './filter/filters/service-client';
import { subscriptions } from './filter/filters/subscription';
import { filteringApi } from './filter/filtering-api';
import { stealthService } from './filter/services/stealth-service';
import { prefs } from './prefs';
import { whitelist } from './filter/whitelist';
import { documentFilterService } from './filter/services/document-filter';
import { antiBannerService } from './filter/antibanner';

/**
 *  Initialize Content => BackgroundPage messaging
 */
const init = () => {
    /**
     * Contains event listeners from content pages
     */
    const eventListeners = Object.create(null);

    /**
     * Adds event listener from content page
     * @param events
     * @param sender
     */
    function processAddEventListener(events, sender) {
        const listenerId = listeners.addSpecifiedListener(events, (...args) => {
            const sender = eventListeners[listenerId];
            if (sender) {
                tabsApi.sendMessage(sender.tab.tabId, {
                    type: 'notifyListeners',
                    data: args,
                });
            }
        });
        eventListeners[listenerId] = sender;
        return { listenerId };
    }

    /**
     * Constructs objects that uses on extension pages, like: options.html, thankyou.html etc
     */
    function processInitializeFrameScriptRequest() {
        const enabledFilters = Object.create(null);

        const AntiBannerFiltersId = utils.filters.ids;

        for (const key in AntiBannerFiltersId) {
            if (AntiBannerFiltersId.hasOwnProperty(key)) {
                const filterId = AntiBannerFiltersId[key];
                const enabled = application.isFilterEnabled(filterId);
                if (enabled) {
                    enabledFilters[filterId] = true;
                }
            }
        }

        return {
            userSettings: settings.getAllSettings(),
            enabledFilters,
            filtersMetadata: subscriptions.getFilters(),
            requestFilterInfo: filteringApi.getRequestFilterInfo(),
            environmentOptions: {
                isMacOs: browserUtils.isMacOs(),
                canBlockWebRTC: stealthService.canBlockWebRTC(),
                isChrome: browserUtils.isChromeBrowser(),
                Prefs: {
                    locale: backgroundPage.app.getLocale(),
                    mobile: prefs.mobile || false,
                },
                appVersion: backgroundPage.app.getVersion(),
            },
            constants: {
                AntiBannerFiltersId: utils.filters.ids,
                EventNotifierTypes: listeners.events,
            },
        };
    }

    /**
     * Saves css hits from content-script.
     * Message includes stats field. [{filterId: 1, ruleText: 'rule1'}, {filterId: 2, ruleText: 'rule2'}...]
     * @param tab
     * @param stats
     */
    function processSaveCssHitStats(tab, stats) {
        if (!webRequestService.isCollectingCosmeticRulesHits(tab)) {
            return;
        }
        const frameUrl = frames.getMainFrameUrl(tab);
        for (let i = 0; i < stats.length; i += 1) {
            const stat = stats[i];
            const rule = new TSUrlFilter.CosmeticRule(stat.ruleText, stat.filterId);
            webRequestService.recordRuleHit(tab, rule, frameUrl);
            filteringLog.addCosmeticEvent(tab, stat.element, tab.url, RequestTypes.DOCUMENT, rule);
        }
    }

    const processGetOptionsData = () => {
        return {
            settings: settings.getAllSettings(),
            appVersion: backgroundPage.app.getVersion(),
            filtersMetadata: categories.getFiltersMetadata(),
            filtersInfo: antiBannerService.getRequestFilterInfo(),
            constants: {
                AntiBannerFiltersId: utils.filters.ids,
            },
        };
    };

    /**
     * Main function for processing messages from content-scripts
     *
     * @param message
     * @param sender
     * @returns {*}
     */
    const handleMessage = async (message, sender) => {
        const { data, type } = message;

        switch (type) {
            case 'getOptionsData': {
                const result = await processGetOptionsData();
                return result;
            }
            case 'unWhitelistFrame':
                userrules.unWhitelistFrame(message.frameInfo);
                break;
            case 'createEventListener': {
                const { events } = data;
                return processAddEventListener(events, sender);
            }
            case 'removeListener': {
                const { listenerId } = message;
                listeners.removeListener(listenerId);
                delete eventListeners[listenerId];
                break;
            }
            case 'initializeFrameScript':
                return processInitializeFrameScriptRequest();
            case 'changeUserSetting':
                settings.setProperty(message.key, message.value);
                break;
            case 'checkRequestFilterReady':
                return { ready: filteringApi.isReady() };
            case 'addAndEnableFilter': {
                const { filterId } = data;
                await application.addAndEnableFilters([filterId]);
                break;
            }
            case 'disableAntiBannerFilter': {
                const { filterId, remove } = data;
                if (remove) {
                    application.uninstallFilters([filterId]);
                } else {
                    application.disableFilters([filterId]);
                }
                break;
            }
            case 'removeAntiBannerFilter': {
                const { filterId } = data;
                application.removeFilter(filterId);
                break;
            }
            case 'enableFiltersGroup': {
                const { groupId } = data;
                await categories.enableFiltersGroup(groupId);
                break;
            }
            case 'disableFiltersGroup': {
                const { groupId } = data;
                categories.disableFiltersGroup(groupId);
                break;
<<<<<<< HEAD
            }
            case 'changeDefaultWhiteListMode':
                whitelist.changeDefaultWhiteListMode(message.enabled);
=======
            case 'changeDefaultWhitelistMode':
                whitelist.changeDefaultWhitelistMode(message.enabled);
>>>>>>> 3f841c6a
                break;
            case 'getWhitelistDomains': {
                const whitelistDomains = whitelist.getWhitelistDomains();
                const appVersion = backgroundPage.app.getVersion();
                return {
                    content: whitelistDomains.join('\r\n'),
                    appVersion,
                };
            }
            case 'saveWhitelistDomains': {
                const { value } = data;
                const domains = value.split(/[\r\n]+/)
                    .map(string => string.trim())
                    .filter(string => string.length > 0);
                whitelist.updateWhitelistDomains(domains);
                break;
            }
            case 'getUserRules': {
                const content = await userrules.getUserRulesText();
                const appVersion = backgroundPage.app.getVersion();
                return { content, appVersion };
            }
            case 'saveUserRules': {
                const { value } = data;
                userrules.updateUserRulesText(value);
                // We are waiting until request filter is updated
                return new Promise((resolve) => {
                    const listenerId = listeners.addListener((event) => {
                        if (event === listeners.REQUEST_FILTER_UPDATED) {
                            listeners.removeListener(listenerId);
                            resolve();
                        }
                    });
                });
            }
            case 'addUserRule':
                userrules.addRules([message.ruleText]);
                break;
            case 'removeUserRule':
                userrules.removeRule(message.ruleText);
                break;
            case 'checkAntiBannerFiltersUpdate': {
                const { filters } = data;
                return uiService.checkFiltersUpdates(filters);
            }
            case 'loadCustomFilterInfo':
                try {
                    const { url, title } = data;
                    const res = await application.loadCustomFilterInfo(url, { title });
                    return res;
                } catch (e) {
                    return {};
                }
            case 'subscribeToCustomFilter': {
                const { customUrl, name: title, trusted } = data.filter;
                try {
                    const filter = await application.loadCustomFilter(customUrl, { title, trusted });
                    await application.addAndEnableFilters([filter.filterId]);
                    return filter;
                } catch (e) {
                    // do nothing
                }
                break;
            }
            case 'getFiltersMetadata':
                return categories.getFiltersMetadata();
            case 'setFiltersUpdatePeriod':
                settings.setFiltersUpdatePeriod(message.updatePeriod);
                break;
            case 'openThankYouPage':
                uiService.openThankYouPage();
                break;
            case 'openExtensionStore':
                uiService.openExtensionStore();
                break;
            case 'openFilteringLog':
                uiService.openFilteringLog(message.tabId);
                break;
            case 'openExportRulesTab':
                uiService.openExportRulesTab(message.hash);
                break;
            case 'openSafebrowsingTrusted': {
                safebrowsing.addToSafebrowsingTrusted(message.url);
                const tab = await tabsApi.getActive();
                if (tab) {
                    tabsApi.reload(tab.tabId, message.url);
                }
                break;
            }
            case 'openTab':
                uiService.openTab(message.url, message.options);
                break;
            case 'resetBlockedAdsCount':
                frames.resetBlockedAdsCount();
                break;
            case 'getSelectorsAndScripts': {
                let urlForSelectors;
                // https://github.com/AdguardTeam/AdguardBrowserExtension/issues/1498
                // when document url for iframe is about:blank then we use tab url
                if (!utils.url.isHttpOrWsRequest(message.documentUrl) && sender.frameId !== 0) {
                    urlForSelectors = sender.tab.url;
                } else {
                    urlForSelectors = message.documentUrl;
                }
                return webRequestService.processGetSelectorsAndScripts(sender.tab, urlForSelectors) || {};
            }
            case 'checkPageScriptWrapperRequest': {
                const block = webRequestService.checkPageScriptWrapperRequest(
                    sender.tab,
                    message.elementUrl,
                    message.documentUrl,
                    message.requestType,
                );
                return {
                    block,
                    requestId: message.requestId,
                };
            }
            case 'processShouldCollapse': {
                const collapse = webRequestService.processShouldCollapse(
                    sender.tab,
                    message.elementUrl,
                    message.documentUrl,
                    message.requestType,
                );
                return {
                    collapse,
                    requestId: message.requestId,
                };
            }
            case 'processShouldCollapseMany': {
                const requests = webRequestService.processShouldCollapseMany(
                    sender.tab,
                    message.documentUrl,
                    message.requests,
                );
                return { requests };
            }
            case 'onOpenFilteringLogPage':
                filteringLog.onOpenFilteringLogPage();
                break;
            case 'onCloseFilteringLogPage':
                filteringLog.onCloseFilteringLogPage();
                break;
            case 'reloadTabById':
                if (!message.preserveLogEnabled) {
                    filteringLog.clearEventsByTabId(message.tabId);
                }
                tabsApi.reload(message.tabId);
                break;
            case 'clearEventsByTabId':
                filteringLog.clearEventsByTabId(message.tabId);
                break;
            case 'getTabFrameInfoById': {
                if (message.tabId) {
                    const frameInfo = frames.getFrameInfo({ tabId: message.tabId });
                    return { frameInfo };
                }

                const tab = await tabsApi.getActive();
                if (tab) {
                    const frameInfo = frames.getFrameInfo(tab);
                    return { frameInfo };
                }

                break;
            }
            case 'getFilteringInfoByTabId': {
                const filteringInfo = filteringLog.getFilteringInfoByTabId(message.tabId);
                return { filteringInfo };
            }
            case 'synchronizeOpenTabs': {
                const tabs = await filteringLog.synchronizeOpenTabs();
                return { tabs };
            }
            case 'addFilterSubscription': {
                const { url, title } = message;
                const hashOptions = {
                    action: 'add_filter_subscription',
                    title,
                    url,
                };
                uiService.openSettingsTab('antibanner0', hashOptions);
                break;
            }
            case 'showAlertMessagePopup':
                uiService.showAlertMessagePopup(message.title, message.text);
                break;
            // Popup methods
            case 'addWhitelistDomainPopup': {
                const tab = await tabsApi.getActive();
                if (tab) {
                    uiService.whitelistTab(tab);
                }
                break;
            }
            case 'removeWhitelistDomainPopup': {
                const tab = await tabsApi.getActive();
                if (tab) {
                    uiService.unWhitelistTab(tab);
                }
                break;
            }
            case 'changeApplicationFilteringDisabled':
                uiService.changeApplicationFilteringDisabled(message.disabled);
                break;
            case 'openSiteReportTab':
                uiService.openSiteReportTab(message.url);
                break;
            case 'openAbuseTab':
                uiService.openAbuseTab(message.url);
                break;
            case 'openSettingsTab':
                uiService.openSettingsTab();
                break;
            case 'openAssistant':
                uiService.openAssistant();
                break;
            case 'getTabInfoForPopup': {
                const tab = await tabsApi.getActive();
                if (tab) {
                    const frameInfo = frames.getFrameInfo(tab);
                    return {
                        frameInfo,
                        options: {
                            showStatsSupported: true,
                            isFirefoxBrowser: browserUtils.isFirefoxBrowser(),
                            showInfoAboutFullVersion: settings.isShowInfoAboutAdguardFullVersion(),
                            isMacOs: browserUtils.isMacOs(),
                            isEdgeBrowser: browserUtils.isEdgeBrowser()
                                || browserUtils.isEdgeChromiumBrowser(),
                            notification: notifications.getCurrentNotification(),
                            isDisableShowAdguardPromoInfo: settings.isDisableShowAdguardPromoInfo(),
                        },
                    };
                }
                break;
            }
            case 'setNotificationViewed':
                notifications.setNotificationViewed(message.withDelay);
                break;
            case 'getStatisticsData':
                // There can't be data till localstorage is initialized
                if (!localStorage.isInitialized()) {
                    return {};
                }
                return {
                    stats: pageStats.getStatisticsData(),
                };
            case 'resizePanelPopup':
                backgroundPage.browserAction.resize(message.width, message.height);
                break;
            case 'closePanelPopup':
                backgroundPage.browserAction.close();
                break;
            case 'sendFeedback':
                backend.sendUrlReport(message.url, message.topic, message.comment);
                break;
            case 'saveCssHitStats':
                processSaveCssHitStats(sender.tab, message.stats);
                break;
            case 'loadSettingsJson': {
                const appVersion = backgroundPage.app.getVersion();
                const json = await settingsProvider.loadSettingsBackup();
                return {
                    content: json,
                    appVersion,
                };
            }
            case 'applySettingsJson':
                settingsProvider.applySettingsBackup(message.json);
                break;
            case 'disableGetPremiumNotification':
                settings.disableShowAdguardPromoInfo();
                break;
            case 'addUrlToTrusted':
                await documentFilterService.addToTrusted(message.url);
                break;
            case 'isLocalStorageInitialized':
                return { isLocalStorageInitialized: localStorage.isInitialized() };
            default:
                // Unhandled message
                throw new Error(`There is no such message type ${message.type}`);
        }

        return Promise.resolve();
    };

    // Add event listener from content-script messages
    backgroundPage.runtime.onMessage.addListener(handleMessage);
};

export const contentMessageHandler = {
    init,
};<|MERGE_RESOLUTION|>--- conflicted
+++ resolved
@@ -207,14 +207,8 @@
                 const { groupId } = data;
                 categories.disableFiltersGroup(groupId);
                 break;
-<<<<<<< HEAD
-            }
-            case 'changeDefaultWhiteListMode':
-                whitelist.changeDefaultWhiteListMode(message.enabled);
-=======
             case 'changeDefaultWhitelistMode':
                 whitelist.changeDefaultWhitelistMode(message.enabled);
->>>>>>> 3f841c6a
                 break;
             case 'getWhitelistDomains': {
                 const whitelistDomains = whitelist.getWhitelistDomains();
