--- conflicted
+++ resolved
@@ -37,12 +37,6 @@
 import { FiltersStorage, settingsStorage } from '../storages';
 import { SettingOption } from '../schema';
 import { TabsApi } from '../../common/api/extension/tabs';
-
-<<<<<<< HEAD
-import { TabsApi } from './extension/tabs';
-=======
-import { UserRulesApi } from './filters';
->>>>>>> c1fa06c1
 
 export type FilteringEventRuleData = {
     filterId: number,
