--- conflicted
+++ resolved
@@ -16,13 +16,8 @@
  * along with AdGuard Browser Extension. If not, see <http://www.gnu.org/licenses/>.
  */
 
-<<<<<<< HEAD
-// Variable passed from webpack that will be primitive at runtime.
-declare const IS_RELEASE: boolean;
-// eslint-disable-next-line @typescript-eslint/naming-convention
-declare const __IS_MV3__: boolean;
-=======
 // Variables passed from webpack that will be primitive at runtime.
 declare const IS_RELEASE: boolean;
 declare const IS_BETA: boolean;
->>>>>>> a9674bac
+// eslint-disable-next-line @typescript-eslint/naming-convention
+declare const __IS_MV3__: boolean;