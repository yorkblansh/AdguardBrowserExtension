import {
    observable,
    makeObservable,
    action,
    computed,
    runInAction,
} from 'mobx';

import { messenger } from '../../services/messenger';
import { containsIgnoreCase } from '../../helpers';
import { RequestTypes } from '../../../background/utils/request-types';

class LogStore {
    @observable filteringEvents = [];

    @observable tabsMap = {};

    @observable selectedTabId = null;

    @observable eventsSearchValue = '';

<<<<<<< HEAD
    @observable filterByEventType = null;

    eventTypes = {
        All: null,
        HTML: RequestTypes.DOCUMENT,
        CSS: RequestTypes.STYLESHEET,
        JavaScript: RequestTypes.SCRIPT,
        Ajax: RequestTypes.XMLHTTPREQUEST,
        Image: RequestTypes.IMAGE,
        Media: RequestTypes.MEDIA,
        Other: RequestTypes.OTHER,
    };
=======
    @observable preserveLogEnabled = false;
>>>>>>> d67f8644

    constructor(rootStore) {
        this.rootStore = rootStore;
        makeObservable(this);
    }

    @action
    onTabUpdate(tabInfo) {
        const { tabId } = tabInfo;
        this.tabsMap[tabId] = tabInfo;
    }

    @action
    onEventAdded(tabInfo, filteringEvent) {
        const { tabId } = tabInfo;
        if (tabId !== this.selectedTabId) {
            return;
        }

        // clear events
        if (filteringEvent.requestType === 'DOCUMENT'
            && !filteringEvent.element
            && !filteringEvent.script
            && !this.preserveLogEnabled) {
            this.filteringEvents = [];
        }

        this.filteringEvents.push(filteringEvent);
    }

    @computed
    get tabs() {
        return Object.values(this.tabsMap)
            .filter((tab) => !tab.isExtensionTab);
    }

    @action
    getEventsByTabId = async (tabId) => {
        const filteringInfo = await messenger.getFilteringInfoByTabId(tabId);
        runInAction(() => {
            this.filteringEvents = filteringInfo?.filteringEvents || [];
        });
    }

    @action
    setSelectedTabId = async (tabId) => {
        this.selectedTabId = Number.parseInt(tabId, 10);
        await this.getEventsByTabId(tabId);
    }

    @action
    synchronizeOpenTabs = async () => {
        const tabsInfo = await messenger.synchronizeOpenTabs();
        runInAction(() => {
            tabsInfo.forEach((tabInfo) => {
                const { tabId } = tabInfo;
                this.tabsMap[tabId] = tabInfo;
            });
        });
    }

    @computed
    get events() {
        const filteredEvents = this.filteringEvents.filter((filteringEvent) => {
            let show = !this.eventsSearchValue
                || containsIgnoreCase(filteringEvent.requestUrl, this.eventsSearchValue)
                || containsIgnoreCase(filteringEvent.element, this.eventsSearchValue)
                || containsIgnoreCase(filteringEvent.cookieName, this.eventsSearchValue)
                || containsIgnoreCase(filteringEvent.cookieValue, this.eventsSearchValue);

            const ruleText = filteringEvent?.requestRule?.ruleText;
            if (ruleText) {
                show = show || containsIgnoreCase(ruleText, this.eventsSearchValue);
            }

            if (filteringEvent.filterName) {
                show = show
                    || containsIgnoreCase(filteringEvent.filterName, this.eventsSearchValue);
            }

            if (this.filterByEventType && filteringEvent.requestType !== this.filterByEventType) {
                show = false;
            }

            return show;
        });

        const events = filteredEvents.map((filteringEvent) => {
            const {
                requestUrl: url,
                requestType: type,
                requestRule: rule,
                frameDomain: source,
            } = filteringEvent;

            return {
                url,
                type,
                rule: rule?.ruleText,
                filter: rule?.filterId, // TODO get filter title,
                source,
            };
        });

        return events;
    }

    @action
    clearFilteringEvents = async () => {
        await messenger.clearEventsByTabId(this.selectedTabId);
        runInAction(() => {
            this.filteringEvents = [];
        });
    }

    @action
    setEventsSearchValue = (value) => {
        this.eventsSearchValue = value;
    };

    @action
<<<<<<< HEAD
    setFilterEventType = (type) => {
        this.filterByEventType = this.eventTypes[type];
    };
=======
    refreshPage = async () => {
        if (this.selectedTabId === -1) {
            if (this.preserveLogEnabled) {
                return;
            }
            await messenger.clearEventsByTabId(this.selectedTabId);
            return;
        }
        await messenger.refreshPage(this.selectedTabId, this.preserveLogEnabled);
    }

    @action
    setPreserveLog = (value) => {
        this.preserveLogEnabled = value;
    }
>>>>>>> d67f8644
}

export { LogStore };<|MERGE_RESOLUTION|>--- conflicted
+++ resolved
@@ -19,7 +19,6 @@
 
     @observable eventsSearchValue = '';
 
-<<<<<<< HEAD
     @observable filterByEventType = null;
 
     eventTypes = {
@@ -32,9 +31,8 @@
         Media: RequestTypes.MEDIA,
         Other: RequestTypes.OTHER,
     };
-=======
+
     @observable preserveLogEnabled = false;
->>>>>>> d67f8644
 
     constructor(rootStore) {
         this.rootStore = rootStore;
@@ -156,11 +154,11 @@
     };
 
     @action
-<<<<<<< HEAD
     setFilterEventType = (type) => {
         this.filterByEventType = this.eventTypes[type];
     };
-=======
+
+    @action
     refreshPage = async () => {
         if (this.selectedTabId === -1) {
             if (this.preserveLogEnabled) {
@@ -176,7 +174,6 @@
     setPreserveLog = (value) => {
         this.preserveLogEnabled = value;
     }
->>>>>>> d67f8644
 }
 
 export { LogStore };