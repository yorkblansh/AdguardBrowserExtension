--- conflicted
+++ resolved
@@ -11,11 +11,8 @@
 import { sleep } from '../../helpers';
 import { messenger } from '../../services/messenger';
 import { OTHER_FILTERS_GROUP_ID } from '../../../../../tools/constants';
-<<<<<<< HEAD
 import { SEARCH_FILTERS } from '../components/Filters/Search/constants';
 import { sortFilters, updateFilters } from '../components/Filters/helpers';
-=======
->>>>>>> 96586b45
 
 const savingUserRulesService = createSavingService({
     id: 'userRules',
@@ -75,15 +72,13 @@
 
     @observable isChrome = null;
 
-<<<<<<< HEAD
     @observable searchInput = '';
 
     @observable searchSelect = SEARCH_FILTERS.ALL;
-=======
+
     @observable userRulesEditorContentChanged = false;
 
     @observable allowlistEditorContentChanged = false;
->>>>>>> 96586b45
 
     constructor(rootStore) {
         makeObservable(this);
@@ -358,7 +353,16 @@
     };
 
     @action
-<<<<<<< HEAD
+    setUserRulesEditorContentChangedState = (state) => {
+        this.userRulesEditorContentChanged = state;
+    };
+
+    @action
+    setAllowlistEditorContentChangedState = (state) => {
+        this.allowlistEditorContentChanged = state;
+    };
+
+    @action
     setSearchInput = (value) => {
         this.searchInput = value;
         this.sortFilters();
@@ -439,16 +443,6 @@
                 return filter.name.match(searchQuery);
             });
     }
-=======
-    setUserRulesEditorContentChangedState = (state) => {
-        this.userRulesEditorContentChanged = state;
-    };
-
-    @action
-    setAllowlistEditorContentChangedState = (state) => {
-        this.allowlistEditorContentChanged = state;
-    };
->>>>>>> 96586b45
 }
 
 export default SettingsStore;