--- conflicted
+++ resolved
@@ -108,11 +108,10 @@
         <div className={filterClassName} role="presentation">
             <div className="filter__info">
                 <div className="setting__container setting__container--horizontal">
-<<<<<<< HEAD
                     <div className="setting__inner">
                         <div className="filter__title">
                             <span className="filter__title-in">
-                                {name}
+                                <HighlightSearch name={name} />
                             </span>
                             <span className="filter__controls">
                                 <a
@@ -144,23 +143,6 @@
                             </div>
                         </div>
                         {renderTags(tagsDetails, trusted)}
-=======
-                    <div className="filter__title">
-                        <span className="filter__title-in">
-                            <HighlightSearch name={name} />
-                        </span>
-                        <span className="filter__controls">
-                            <a
-                                className="filter__link"
-                                href={homepage || customUrl}
-                                target="_blank"
-                                rel="noopener noreferrer"
-                            >
-                                <Icon id="#link" classname="icon--link" />
-                            </a>
-                            {renderRemoveButton()}
-                        </span>
->>>>>>> 65313db9
                     </div>
                     <div className="setting__inline-control">
                         <Setting
