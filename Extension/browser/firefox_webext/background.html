<!DOCTYPE html>
<html>
<head>
    <meta charset="UTF-8">

    <!--Third party libraries-->
    <script type="text/javascript" src="lib/libs/deferred.js"></script>
    <script type="text/javascript" src="lib/libs/sha256.js"></script>
    <script type="text/javascript" src="lib/utils/punycode.js"></script>
    <script type="text/javascript" src="lib/libs/filter-downloader.js"></script>
<<<<<<< HEAD
    <script type="text/javascript" src="lib/libs/scriptlets.js"></script>
=======
    <script type="text/javascript" src="lib/libs/crypto-js/core.js"></script>
    <script type="text/javascript" src="lib/libs/crypto-js/md5.js"></script>

>>>>>>> 3b0d4f0b
    <!--Adguard Global and preferences-->
    <script type="text/javascript" src="lib/adguard.js"></script>
    <script type="text/javascript" src="lib/prefs.js"></script>

    <!--Utils libraries-->
    <script type="text/javascript" src="lib/utils/common.js"></script>
    <script type="text/javascript" src="lib/utils/log.js"></script>
    <script type="text/javascript" src="lib/utils/public-suffixes.js"></script>
    <script type="text/javascript" src="lib/utils/url.js"></script>
    <script type="text/javascript" src="lib/utils/notifier.js"></script>
    <script type="text/javascript" src="lib/utils/browser-utils.js"></script>
    <script type="text/javascript" src="lib/utils/service-client.js"></script>
    <script type="text/javascript" src="lib/utils/user-settings.js"></script>
    <script type="text/javascript" src="lib/utils/notifications.js"></script>
    <script type="text/javascript" src="lib/utils/frames.js"></script>
    <script type="text/javascript" src="lib/utils/cookie.js"></script>

    <!--Local storage and rules storage libraries-->
    <script type="text/javascript" src="lib/utils/local-storage.js"></script>
    <script type="text/javascript" src="lib/utils/rules-storage.js"></script>
    <script type="text/javascript" src="lib/utils/rules-storage-indexeddb.js"></script>
    <script type="text/javascript" src="lib/storage.js"></script>

    <!--Chromium api adapter libraries-->
    <script type="text/javascript" src="lib/content-script/common-script.js"></script>
    <script type="text/javascript" src="lib/api/background-page.js"></script>

    <!--Tabs api library-->
    <script type="text/javascript" src="lib/api/tabs.js"></script>
    <script type="text/javascript" src="lib/tabs/tabs-api.js"></script>

    <!--Rules and filters libraries-->
    <script type="text/javascript" src="lib/filter/rules/rules.js"></script>
    <script type="text/javascript" src="lib/filter/rules/local-script-rules.js"></script>
    <script type="text/javascript" src="lib/filter/rules/shortcuts-lookup-table.js"></script>
    <script type="text/javascript" src="lib/filter/rules/domains-lookup-table.js"></script>
    <script type="text/javascript" src="lib/filter/rules/url-filter-lookup-table.js"></script>
    <script type="text/javascript" src="lib/filter/rules/simple-regex.js"></script>
    <script type="text/javascript" src="lib/filter/rules/base-filter-rule.js"></script>
    <script type="text/javascript" src="lib/filter/rules/css-filter-rule.js"></script>
    <script type="text/javascript" src="lib/filter/rules/css-filter.js"></script>
    <script type="text/javascript" src="lib/filter/rules/script-filter-rule.js"></script>
    <script type="text/javascript" src="lib/filter/rules/script-filter.js"></script>
    <script type="text/javascript" src="lib/filter/rules/url-filter-rule.js"></script>
    <script type="text/javascript" src="lib/filter/rules/url-filter.js"></script>
    <script type="text/javascript" src="lib/filter/rules/content-filter-rule.js"></script>
    <script type="text/javascript" src="lib/filter/rules/content-filter.js"></script>
    <script type="text/javascript" src="lib/filter/rules/csp-filter.js"></script>
    <script type="text/javascript" src="lib/filter/rules/cookie-filter.js"></script>
    <script type="text/javascript" src="lib/filter/rules/replace-filter.js"></script>
    <script type="text/javascript" src="lib/filter/rules/filter-rule-builder.js"></script>
    <script type="text/javascript" src="lib/filter/rules/scriptlet-rule.js"></script>
    <script type="text/javascript" src="lib/utils/page-stats.js"></script>

    <!--Filters metadata and filtration modules-->
    <script type="text/javascript" src="lib/filter/subscription.js"></script>
    <script type="text/javascript" src="lib/filter/update-service.js"></script>
    <script type="text/javascript" src="lib/filter/whitelist.js"></script>
    <script type="text/javascript" src="lib/filter/userrules.js"></script>
    <script type="text/javascript" src="lib/filter/filters.js"></script>
    <script type="text/javascript" src="lib/filter/antibanner.js"></script>
    <script type="text/javascript" src="lib/filter/request-blocking.js"></script>
    <script type="text/javascript" src="lib/filter/cookie-filtering.js"></script>
    <script type="text/javascript" src="lib/filter/request-context-storage.js"></script>
    <script type="text/javascript" src="lib/filter/filters-tags.js"></script>
    <script type="text/javascript" src="lib/filter/filters-categories.js"></script>

    <!--Various modules for safebrowsing, logging, integration, ui and etc-->
    <script type="text/javascript" src="lib/filter/safebrowsing-filter.js"></script>
    <script type="text/javascript" src="lib/filter/filters-hit.js"></script>
    <script type="text/javascript" src="lib/filter/locale-detect.js"></script>
    <script type="text/javascript" src="lib/filter/integration.js"></script>
    <script type="text/javascript" src="lib/filter/filtering-log.js"></script>
    <script type="text/javascript" src="lib/ui-service.js"></script>

    <!--Content messaging-->
    <script type="text/javascript" src="lib/content-message-handler.js"></script>

    <!--Stealth-->
    <script type="text/javascript" src="lib/stealth.js"></script>

    <!--Sync settings-->
    <script type="text/javascript" src="lib/libs/Dropbox-sdk.js"></script>
    <script type="text/javascript" src="lib/settings/oauth-service.js"></script>
    <script type="text/javascript" src="lib/settings/providers/sync-providers.js"></script>
    <script type="text/javascript" src="lib/settings/providers/browser-storage-sync-provider.js"></script>
    <script type="text/javascript" src="lib/settings/providers/dropbox-storage-sync-provider.js"></script>
    <script type="text/javascript" src="lib/settings/providers/adguard-storage-sync-provider.js"></script>
    <script type="text/javascript" src="lib/settings/settings-provider.js"></script>
    <script type="text/javascript" src="lib/settings/sync-service.js"></script>
    <script type="text/javascript" src="lib/settings/sync-service-starter.js"></script>

    <!--Response Content Filtering -->
    <script type="text/javascript" src="lib/libs/encoding-indexes.js"></script>
    <script type="text/javascript" src="lib/libs/encoding.js"></script>
    <script type="text/javascript" src="lib/content-filtering.js"></script>

    <script type="text/javascript" src="lib/startup.js"></script>
    <script type="text/javascript" src="lib/start.js"></script>
    <script type="text/javascript" src="lib/webrequest.js"></script>
    <script type="text/javascript" src="lib/blockpopup.js"></script>

</head>
</html><|MERGE_RESOLUTION|>--- conflicted
+++ resolved
@@ -8,13 +8,10 @@
     <script type="text/javascript" src="lib/libs/sha256.js"></script>
     <script type="text/javascript" src="lib/utils/punycode.js"></script>
     <script type="text/javascript" src="lib/libs/filter-downloader.js"></script>
-<<<<<<< HEAD
     <script type="text/javascript" src="lib/libs/scriptlets.js"></script>
-=======
     <script type="text/javascript" src="lib/libs/crypto-js/core.js"></script>
     <script type="text/javascript" src="lib/libs/crypto-js/md5.js"></script>
 
->>>>>>> 3b0d4f0b
     <!--Adguard Global and preferences-->
     <script type="text/javascript" src="lib/adguard.js"></script>
     <script type="text/javascript" src="lib/prefs.js"></script>
