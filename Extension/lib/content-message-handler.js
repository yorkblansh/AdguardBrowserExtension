--- conflicted
+++ resolved
@@ -149,15 +149,8 @@
             case 'removeAntiBannerFilter':
                 adguard.filters.removeFilter(message.filterId);
                 break;
-<<<<<<< HEAD
             case 'addAndEnableFiltersByGroupId':
                 adguard.categories.addAndEnableFiltersByGroupId(message.groupId);
-=======
-            case 'getAntiBannerFiltersForOptionsPage':
-                return { filters: adguard.filters.getFiltersForOptionsPage() };
-            case 'changeDefaultWhiteListMode':
-                adguard.whitelist.changeDefaultWhiteListMode(message.enabled);
->>>>>>> b79130ed
                 break;
             case 'disableAntiBannerFiltersByGroupId':
                 adguard.categories.disableAntiBannerFiltersByGroupId(message.groupId);
@@ -346,7 +339,9 @@
             case 'saveCssHitStats':
                 processSaveCssHitStats(sender.tab, message.stats);
                 break;
-<<<<<<< HEAD
+            case 'isCssHitsCounterEnabled':
+                callback(adguard.webRequestService.isCollectingCosmeticRulesHits());
+                break;
             // Sync messages
             case 'setSyncProvider':
                 adguard.sync.syncService.setSyncProvider(message.provider);
@@ -383,11 +378,6 @@
             case 'applySettingsJson':
                 adguard.sync.settingsProvider.applySettingsBackup(message.json, callback);
                 return true; // Async
-=======
-            case 'isCssHitsCounterEnabled':
-                callback(adguard.webRequestService.isCollectingCosmeticRulesHits());
-                break;
->>>>>>> b79130ed
             default:
                 // Unhandled message
                 return true;
