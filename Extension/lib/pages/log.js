--- conflicted
+++ resolved
@@ -54,16 +54,6 @@
 
 var UrlUtils = {
 
-<<<<<<< HEAD
-    getDomainName: function (url) {
-        if (!this.linkHelper) {
-            this.linkHelper = document.createElement('a');
-        }
-        this.linkHelper.href = url;
-        var host = this.linkHelper.hostname;
-        return StringUtils.startWith(host, "www.") ? host.substring(4) : host;
-    }
-=======
 	getProtocol: function (url) {
         var index = url.indexOf('//');
         if (index >= 0) {
@@ -103,7 +93,6 @@
     isHierarchicUrl: function(url){
         return url.indexOf('//') !== -1;
 	}
->>>>>>> 31adc785
 };
 
 var FilterRule = {
@@ -111,15 +100,6 @@
 };
 
 var UrlFilterRule = {
-<<<<<<< HEAD
-    MASK_START_URL: "||",
-    MASK_ANY_SYMBOL: "*",
-    MASK_SEPARATOR: "^",
-    DOMAIN_OPTION: "domain",
-    MATCH_CASE_OPTION: "match-case",
-    THIRD_PARTY_OPTION: "third-party",
-    OPTIONS_DELIMITER: "$"
-=======
 	MASK_START_URL: "||",
 	MASK_ANY_SYMBOL: "*",
 	MASK_SEPARATOR: "^",
@@ -129,7 +109,6 @@
 	THIRD_PARTY_OPTION: "third-party",
 	OPTIONS_DELIMITER: "$",
     CSP_OPTION: "csp"
->>>>>>> 31adc785
 };
 
 PageController.prototype = {
@@ -521,7 +500,6 @@
 
 RequestWizard.prototype.showRequestInfoModal = function (frameInfo, filteringEvent) {
 
-<<<<<<< HEAD
     var template = this.requestInfoTemplate.clone();
 
     var requestRule = filteringEvent.requestRule;
@@ -529,12 +507,12 @@
     template.find('[attr-text="requestUrl"]').text(filteringEvent.requestUrl);
     template.find('[attr-text="requestType"]').text(RequestWizard.getRequestType(filteringEvent.requestType));
     template.find('[attr-text="frameDomain"]').text(RequestWizard.getSource(filteringEvent.frameDomain));
-    if (!filteringEvent.frameDomain || filteringEvent.frameDomain === null) {
+    if (!filteringEvent.frameDomain) {
         template.find('[attr-text="frameDomain"]').closest('li').hide();
     }
 
     if (requestRule) {
-        if (requestRule.filterId != AntiBannerFiltersId.WHITE_LIST_FILTER_ID) {
+        if (requestRule.filterId !== AntiBannerFiltersId.WHITE_LIST_FILTER_ID) {
             template.find('[attr-text="requestRule"]').text(requestRule.ruleText);
         } else {
             template.find('[attr-text="requestRule"]').closest('li').hide();
@@ -545,7 +523,7 @@
         template.find('[attr-text="requestRuleFilter"]').closest('li').hide();
     }
 
-    if (filteringEvent.requestType == "IMAGE") {
+	if (filteringEvent.requestType === "IMAGE") {
 
         template.removeClass('compact-view');
 
@@ -608,9 +586,9 @@
     if (!requestRule) {
         blockRequestButton.removeClass('hidden');
     } else {
-        if (requestRule.filterId == AntiBannerFiltersId.USER_FILTER_ID) {
+        if (requestRule.filterId === AntiBannerFiltersId.USER_FILTER_ID) {
             removeUserFilterRuleButton.removeClass('hidden');
-        } else if (requestRule.filterId == AntiBannerFiltersId.WHITE_LIST_FILTER_ID) {
+        } else if (requestRule.filterId === AntiBannerFiltersId.WHITE_LIST_FILTER_ID) {
             removeWhiteListDomainButton.removeClass('hidden');
         } else if (!requestRule.whiteListRule) {
             unblockRequestButton.removeClass('hidden');
@@ -618,133 +596,31 @@
     }
 
     this.showModal(template);
-=======
-	var template = this.requestInfoTemplate.clone();
-
-	var requestRule = filteringEvent.requestRule;
-
-	template.find('[attr-text="requestUrl"]').text(filteringEvent.requestUrl);
-	template.find('[attr-text="requestType"]').text(RequestWizard.getRequestType(filteringEvent.requestType));
-	template.find('[attr-text="frameDomain"]').text(RequestWizard.getSource(filteringEvent.frameDomain));
-	if (!filteringEvent.frameDomain) {
-		template.find('[attr-text="frameDomain"]').closest('.adg-modal-window-locking-info-left-row').hide();
-	}
-
-	if (requestRule) {
-		if (requestRule.filterId !== AntiBannerFiltersId.WHITE_LIST_FILTER_ID) {
-			template.find('[attr-text="requestRule"]').text(requestRule.ruleText);
-		} else {
-			template.find('[attr-text="requestRule"]').closest('.adg-modal-window-locking-info-left-row').hide();
-		}
-		template.find('[attr-text="requestRuleFilter"]').text(RequestWizard.getFilterName(requestRule.filterId));
-	} else {
-		template.find('[attr-text="requestRule"]').closest('.adg-modal-window-locking-info-left-row').hide();
-		template.find('[attr-text="requestRuleFilter"]').closest('.adg-modal-window-locking-info-left-row').hide();
-	}
-
-	if (filteringEvent.requestType === "IMAGE") {
-
-		template.removeClass('compact-view');
-
-		var imagePreview = template.find('[attr-src="requestUrl"]');
-		var image = new Image();
-		image.src = filteringEvent.requestUrl;
-		image.onload = function () {
-			var width = this.width;
-			var height = this.height;
-			if (width > 1 && height > 1) {
-				imagePreview.attr('src', filteringEvent.requestUrl);
-				imagePreview.parent().show();
-			}
-		};
-	}
-
-	//bind events
-	template.find('#openRequestNewTab').on('click', function (e) {
-		e.preventDefault();
-		contentPage.sendMessage({type: 'openTab', url: filteringEvent.requestUrl, options: {inNewWindow: true}});
-	});
-
-	var blockRequestButton = template.find('#blockRequest');
-	var unblockRequestButton = template.find('#unblockRequest');
-	var removeWhiteListDomainButton = template.find('#removeWhiteListDomain');
-	var removeUserFilterRuleButton = template.find('#removeUserFilterRule');
-
-	blockRequestButton.on('click', function (e) {
-		e.preventDefault();
-		this.closeModal();
-		this.showCreateBlockRuleModal(frameInfo, filteringEvent);
-	}.bind(this));
-
-	unblockRequestButton.on('click', function (e) {
-		e.preventDefault();
-		this.closeModal();
-		this.showCreateExceptionRuleModal(frameInfo, filteringEvent);
-	}.bind(this));
-
-	removeWhiteListDomainButton.on('click', function (e) {
-		e.preventDefault();
-		contentPage.sendMessage({type: 'unWhiteListFrame', frameInfo: frameInfo});
-		this.closeModal();
-	}.bind(this));
-
-	removeUserFilterRuleButton.on('click', function (e) {
-		e.preventDefault();
-		contentPage.sendMessage({
-			type: 'removeUserRule',
-			ruleText: requestRule.ruleText,
-			adguardDetected: frameInfo.adguardDetected
-		});
-		if (frameInfo.adguardDetected) {
-			// In integration mode rule may be present in whitelist filter
-			contentPage.sendMessage({type: 'unWhiteListFrame', frameInfo: frameInfo});
-		}
-		this.closeModal();
-	}.bind(this));
-
-	if (!requestRule) {
-		blockRequestButton.removeClass('hidden');
-	} else {
-		if (requestRule.filterId === AntiBannerFiltersId.USER_FILTER_ID) {
-			removeUserFilterRuleButton.removeClass('hidden');
-		} else if (requestRule.filterId === AntiBannerFiltersId.WHITE_LIST_FILTER_ID) {
-			removeWhiteListDomainButton.removeClass('hidden');
-		} else if (!requestRule.whiteListRule) {
-			unblockRequestButton.removeClass('hidden');
-		}
-	}
-
-	this.showModal(template);
->>>>>>> 31adc785
 };
 
 RequestWizard.prototype.showCreateBlockRuleModal = function (frameInfo, filteringEvent) {
 
     var template = this.createBlockRuleTemplate.clone();
 
-<<<<<<< HEAD
-    var patterns = RequestWizard.splitToPatterns(filteringEvent.requestUrl, UrlFilterRule.MASK_START_URL).reverse();
-
-    this._initCreateRuleDialog(frameInfo, template, patterns, filteringEvent.frameDomain, filteringEvent.requestThirdParty);
-=======
     var patterns = RequestWizard.splitToPatterns(filteringEvent, false).reverse();
 
+    this._initCreateRuleDialog(frameInfo, template, patterns, filteringEvent);
+};
+
+RequestWizard.prototype.showCreateExceptionRuleModal = function (frameInfo, filteringEvent) {
+
+    var template = this.createExceptionRuleTemplate.clone();
+
+	var patterns = RequestWizard.splitToPatterns(filteringEvent, true).reverse();
+
 	this._initCreateRuleDialog(frameInfo, template, patterns, filteringEvent);
->>>>>>> 31adc785
-};
-
-RequestWizard.prototype.showCreateExceptionRuleModal = function (frameInfo, filteringEvent) {
-
-    var template = this.createExceptionRuleTemplate.clone();
-
-<<<<<<< HEAD
-    var prefix = FilterRule.MASK_WHITE_LIST + UrlFilterRule.MASK_START_URL;
-    var patterns = RequestWizard.splitToPatterns(filteringEvent.requestUrl, prefix).reverse();
-
-    this._initCreateRuleDialog(frameInfo, template, patterns, filteringEvent.frameDomain, filteringEvent.requestThirdParty);
-};
-
-RequestWizard.prototype._initCreateRuleDialog = function (frameInfo, template, patterns, urlDomain, isThirdPartyRequest) {
+};
+
+RequestWizard.prototype._initCreateRuleDialog = function (frameInfo, template, patterns, filteringEvent) {
+
+	var frameDomain = filteringEvent.frameDomain;
+	var isThirdPartyRequest = filteringEvent.requestThirdParty;
+
     var rulePatternsEl = template.find('#rulePatterns');
     for (var i = 0; i < patterns.length; i++) {
         var patternEl = $('<li>', {'class': 'checkb-wrap'});
@@ -766,20 +642,24 @@
         }
     }
 
-    var rulePatterns = template.find('[name="rulePattern"]');
-    var ruleDomainCheckbox = template.find('[name="ruleDomain"]');
-    var ruleMatchCaseCheckbox = template.find('[name="ruleMatchCase"]');
-    var ruleThirdPartyCheckbox = template.find('[name="ruleThirdParty"]');
-    var ruleTextEl = template.find('[name="ruleText"]');
-
-    ruleDomainCheckbox.attr('id', 'ruleDomain');
-    ruleDomainCheckbox.parent().find('label').attr('for', 'ruleDomain');
-    if (!urlDomain) {
-        ruleDomainCheckbox.closest('.checkbox').hide();
-    }
-
-    ruleMatchCaseCheckbox.attr('id', 'ruleMatchCase');
-    ruleMatchCaseCheckbox.parent().find('label').attr('for', 'ruleMatchCase');
+	var rulePatterns = template.find('[name="rulePattern"]');
+	var ruleDomainCheckbox = template.find('[name="ruleDomain"]');
+	var ruleImportantCheckbox = template.find('[name="ruleImportant"]');
+	var ruleMatchCaseCheckbox = template.find('[name="ruleMatchCase"]');
+	var ruleThirdPartyCheckbox = template.find('[name="ruleThirdParty"]');
+	var ruleTextEl = template.find('[name="ruleText"]');
+
+	ruleDomainCheckbox.attr('id', 'ruleDomain');
+	ruleDomainCheckbox.parent().find('label').attr('for', 'ruleDomain');
+	if (!frameDomain) {
+		ruleDomainCheckbox.closest('.checkbox').hide();
+	}
+
+    ruleImportantCheckbox.attr('id', 'ruleImportant');
+    ruleImportantCheckbox.parent().find('label').attr('for', 'ruleImportant');
+
+	ruleMatchCaseCheckbox.attr('id', 'ruleMatchCase');
+	ruleMatchCaseCheckbox.parent().find('label').attr('for', 'ruleMatchCase');
 
     ruleThirdPartyCheckbox.attr('id', 'ruleThirdParty');
     ruleThirdPartyCheckbox.parent().find('label').attr('for', 'ruleThirdParty');
@@ -790,20 +670,32 @@
     //bind events
     function updateRuleText() {
 
-        var urlPattern = rulePatterns.filter(':checked').val();
-        var permitDomain = !ruleDomainCheckbox.is(':checked');
-        var matchCase = ruleMatchCaseCheckbox.is(':checked');
-        var thirdParty = ruleThirdPartyCheckbox.is(':checked');
-
-        var ruleText = RequestWizard.createRuleFromParams(urlPattern, urlDomain, permitDomain, matchCase, thirdParty);
-        ruleTextEl.val(ruleText);
-    }
-
-    //update rule text events
-    ruleDomainCheckbox.on('change', updateRuleText);
-    ruleMatchCaseCheckbox.on('change', updateRuleText);
-    ruleThirdPartyCheckbox.on('change', updateRuleText);
-    rulePatterns.on('change', updateRuleText);
+		var urlPattern = rulePatterns.filter(':checked').val();
+		var permitDomain = !ruleDomainCheckbox.is(':checked');
+		var important = ruleImportantCheckbox.is(':checked');
+		var matchCase = ruleMatchCaseCheckbox.is(':checked');
+		var thirdParty = ruleThirdPartyCheckbox.is(':checked');
+
+		var domain = permitDomain ? frameDomain : null;
+
+		var mandatoryOptions = null;
+
+		// Deal with csp rule
+        var requestRule = filteringEvent.requestRule;
+        if (requestRule && requestRule.cspRule) {
+			mandatoryOptions = [UrlFilterRule.CSP_OPTION];
+        }
+
+		var ruleText = RequestWizard.createRuleFromParams(urlPattern, domain, matchCase, thirdParty, important, mandatoryOptions);
+		ruleTextEl.val(ruleText);
+	}
+
+	//update rule text events
+	ruleDomainCheckbox.on('change', updateRuleText);
+    ruleImportantCheckbox.on('change', updateRuleText);
+	ruleMatchCaseCheckbox.on('change', updateRuleText);
+	ruleThirdPartyCheckbox.on('change', updateRuleText);
+	rulePatterns.on('change', updateRuleText);
 
     //create rule event
     template.find('#createRule').on('click', function (e) {
@@ -821,124 +713,12 @@
     updateRuleText();
 
     this.showModal(template);
-=======
-	var patterns = RequestWizard.splitToPatterns(filteringEvent, true).reverse();
-
-	this._initCreateRuleDialog(frameInfo, template, patterns, filteringEvent);
-};
-
-RequestWizard.prototype._initCreateRuleDialog = function (frameInfo, template, patterns, filteringEvent) {
-
-	var frameDomain = filteringEvent.frameDomain;
-	var isThirdPartyRequest = filteringEvent.requestThirdParty;
-
-	var rulePatternsEl = template.find('#rulePatterns');
-	for (var i = 0; i < patterns.length; i++) {
-		var patternEl = $('<div>', {'class': 'radio radio-patterns'});
-		var input = $('<input>', {
-			'class': 'radio-input',
-			type: 'radio',
-			name: 'rulePattern',
-			id: 'pattern' + i,
-			value: patterns[i]
-		});
-		var label = $('<label>', {
-			'class': 'radio-label',
-			'for': 'pattern' + i
-		}).append($('<span>', {'class': 'radio-icon'})).append($('<span>', {
-			'class': 'radio-label-text',
-			text: patterns[i]
-		}));
-		patternEl.append(input);
-		patternEl.append(label);
-		rulePatternsEl.append(patternEl);
-		if (i === 0) {
-			input.attr('checked', 'checked');
-		}
-	}
-
-	var rulePatterns = template.find('[name="rulePattern"]');
-	var ruleDomainCheckbox = template.find('[name="ruleDomain"]');
-	var ruleImportantCheckbox = template.find('[name="ruleImportant"]');
-	var ruleMatchCaseCheckbox = template.find('[name="ruleMatchCase"]');
-	var ruleThirdPartyCheckbox = template.find('[name="ruleThirdParty"]');
-	var ruleTextEl = template.find('[name="ruleText"]');
-
-	ruleDomainCheckbox.attr('id', 'ruleDomain');
-	ruleDomainCheckbox.parent().find('label').attr('for', 'ruleDomain');
-	if (!frameDomain) {
-		ruleDomainCheckbox.closest('.checkbox').hide();
-	}
-
-    ruleImportantCheckbox.attr('id', 'ruleImportant');
-    ruleImportantCheckbox.parent().find('label').attr('for', 'ruleImportant');
-
-	ruleMatchCaseCheckbox.attr('id', 'ruleMatchCase');
-	ruleMatchCaseCheckbox.parent().find('label').attr('for', 'ruleMatchCase');
-
-	ruleThirdPartyCheckbox.attr('id', 'ruleThirdParty');
-	ruleThirdPartyCheckbox.parent().find('label').attr('for', 'ruleThirdParty');
-	if (isThirdPartyRequest) {
-		ruleThirdPartyCheckbox.attr('checked', 'checked');
-	}
-
-	//bind events
-	function updateRuleText() {
-
-		var urlPattern = rulePatterns.filter(':checked').val();
-		var permitDomain = !ruleDomainCheckbox.is(':checked');
-		var important = ruleImportantCheckbox.is(':checked');
-		var matchCase = ruleMatchCaseCheckbox.is(':checked');
-		var thirdParty = ruleThirdPartyCheckbox.is(':checked');
-
-		var domain = permitDomain ? frameDomain : null;
-
-		var mandatoryOptions = null;
-
-		// Deal with csp rule
-        var requestRule = filteringEvent.requestRule;
-        if (requestRule && requestRule.cspRule) {
-			mandatoryOptions = [UrlFilterRule.CSP_OPTION];
-        }
-
-		var ruleText = RequestWizard.createRuleFromParams(urlPattern, domain, matchCase, thirdParty, important, mandatoryOptions);
-		ruleTextEl.val(ruleText);
-	}
-
-	//update rule text events
-	ruleDomainCheckbox.on('change', updateRuleText);
-    ruleImportantCheckbox.on('change', updateRuleText);
-	ruleMatchCaseCheckbox.on('change', updateRuleText);
-	ruleThirdPartyCheckbox.on('change', updateRuleText);
-	rulePatterns.on('change', updateRuleText);
-
-	//create rule event
-	template.find('#createRule').on('click', function (e) {
-		e.preventDefault();
-		var ruleText = ruleTextEl.val();
-		if (!ruleText) {
-			return;
-		}
-		// Add rule to user filter
-		contentPage.sendMessage({type: 'addUserRule', ruleText: ruleText, adguardDetected: frameInfo.adguardDetected});
-		// Close modal
-		this.closeModal();
-	}.bind(this));
-
-	updateRuleText();
-
-	this.showModal(template);
->>>>>>> 31adc785
 };
 
 RequestWizard.PATTERNS_COUNT = 2; //exclude domain and full request url
 
 RequestWizard.splitToPatterns = function (filteringEvent, whitelist) {
 
-<<<<<<< HEAD
-    var domain = UrlUtils.getDomainName(requestUrl);
-    var patterns = [];//domain pattern
-=======
     var requestUrl = filteringEvent.requestUrl;
 	var domain = filteringEvent.requestDomain;
 
@@ -956,16 +736,10 @@
     }
 
 	var patterns = [];
->>>>>>> 31adc785
 
     var relative = StringUtils.substringAfter(requestUrl, domain + '/');
 
-<<<<<<< HEAD
-    var path = StringUtils.substringBefore(relative, '?');
-    //var query = StringUtils.substringAfter(relative, '?');
-=======
 	var path = StringUtils.substringBefore(relative, '?');
->>>>>>> 31adc785
 
     if (path) {
 
@@ -986,22 +760,12 @@
     //add domain pattern to start
     patterns.unshift(prefix + domain + UrlFilterRule.MASK_SEPARATOR);
 
-<<<<<<< HEAD
-    //push full url pattern
-    var url = StringUtils.substringAfter(requestUrl, '//');
-    if (StringUtils.startWith(url, 'www.')) {
-        url = url.substring(4);
-    }
-    if (patterns.indexOf(prefix + url) < 0) {
-        patterns.push(prefix + url);
-=======
 	//push full url pattern
 	var url = UrlUtils.getUrlWithoutScheme(requestUrl);
     if (domain + '/' !== url) { // Don't duplicate: ||example.com/ and ||example.com^
         if (patterns.indexOf(prefix + url) < 0) {
             patterns.push(prefix + url);
         }
->>>>>>> 31adc785
     }
 
     return patterns;
@@ -1009,56 +773,8 @@
 
 RequestWizard.createRuleFromParams = function (urlPattern, urlDomain, matchCase, thirdParty, important, mandatoryOptions) {
 
-<<<<<<< HEAD
     var ruleText = urlPattern;
     var options = [];
-
-    //add domain option
-    if (permitDomain && urlDomain) {
-        options.push(UrlFilterRule.DOMAIN_OPTION + '=' + urlDomain);
-    }
-    //add match case option
-    if (matchCase) {
-        options.push(UrlFilterRule.MATCH_CASE_OPTION);
-    }
-    //add third party option
-    if (thirdParty) {
-        options.push(UrlFilterRule.THIRD_PARTY_OPTION);
-    }
-    if (options.length > 0) {
-        ruleText += UrlFilterRule.OPTIONS_DELIMITER + options.join(',');
-    }
-    return ruleText;
-};
-
-RequestWizard.getRequestType = function (requestType) {
-    switch (requestType) {
-        case 'DOCUMENT':
-        case 'SUBDOCUMENT':
-            return 'HTML';
-        case 'STYLESHEET':
-            return 'CSS';
-        case 'SCRIPT':
-            return 'JavaScript';
-        case 'XMLHTTPREQUEST':
-            return 'Ajax';
-        case 'IMAGE':
-            return 'Image';
-        case 'OBJECT':
-        case 'OBJECT-SUBREQUEST':
-        case 'MEDIA':
-            return 'Media';
-        case 'FONT':
-            return 'Font';
-        case 'WEBSOCKET':
-            return 'WebSocket';
-        case 'OTHER':
-            return 'Other';
-    }
-    return '';
-=======
-	var ruleText = urlPattern;
-	var options = [];
 
 	//add domain option
 	if (urlDomain) {
@@ -1114,7 +830,6 @@
 			return 'Other';
 	}
 	return '';
->>>>>>> 31adc785
 };
 
 RequestWizard.getSource = function (frameDomain) {
@@ -1129,7 +844,6 @@
 
 contentPage.sendMessage({type: 'initializeFrameScript'}, function (response) {
 
-<<<<<<< HEAD
     userSettings = response.userSettings;
     filtersMetadata = response.filtersMetadata;
     environmentOptions = response.environmentOptions;
@@ -1196,73 +910,5 @@
         $(window).on('beforeunload', onUnload);
         $(window).on('unload', onUnload);
     });
-=======
-	userSettings = response.userSettings;
-	filtersMetadata = response.filtersMetadata;
-	environmentOptions = response.environmentOptions;
-
-	AntiBannerFiltersId = response.constants.AntiBannerFiltersId;
-	EventNotifierTypes = response.constants.EventNotifierTypes;
-
-	$(document).ready(function () {
-
-		var pageController = new PageController();
-		pageController.init();
-
-		function onEvent(event, tabInfo, filteringEvent) {
-			switch (event) {
-				case EventNotifierTypes.TAB_ADDED:
-				case EventNotifierTypes.TAB_UPDATE:
-					pageController.onTabUpdated(tabInfo);
-					break;
-				case EventNotifierTypes.TAB_CLOSE:
-					pageController.onTabClose(tabInfo);
-					break;
-				case EventNotifierTypes.TAB_RESET:
-					pageController.onTabReset(tabInfo);
-					break;
-				case EventNotifierTypes.LOG_EVENT_ADDED :
-					pageController.onEventAdded(tabInfo, filteringEvent);
-					break;
-			}
-		}
-
-		var events = [
-			EventNotifierTypes.TAB_ADDED,
-			EventNotifierTypes.TAB_UPDATE,
-			EventNotifierTypes.TAB_CLOSE,
-			EventNotifierTypes.TAB_RESET,
-			EventNotifierTypes.LOG_EVENT_ADDED
-		];
-
-		//set log is open
-		contentPage.sendMessage({type: 'onOpenFilteringLogPage'});
-
-		var listenerId;
-		//add listener for log events
-		contentPage.sendMessage({type: 'addEventListener', events: events}, function (response) {
-			listenerId = response.listenerId;
-		});
-
-		contentPage.onMessage.addListener(function (message) {
-			if (message.type === 'notifyListeners') {
-				onEvent.apply(this, message.args);
-			}
-		});
-
-		var onUnload = function () {
-			if (listenerId) {
-				contentPage.sendMessage({type: 'removeListener', listenerId: listenerId});
-				//set log is closed
-				contentPage.sendMessage({type: 'onCloseFilteringLogPage'});
-				listenerId = null;
-			}
-		};
-
-		//unload event
-		$(window).on('beforeunload', onUnload);
-		$(window).on('unload', onUnload);
-	});
->>>>>>> 31adc785
 
 });