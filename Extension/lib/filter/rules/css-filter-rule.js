--- conflicted
+++ resolved
@@ -1,4 +1,3 @@
-<<<<<<< HEAD
 /**
  * This file is part of Adguard Browser Extension (https://github.com/AdguardTeam/AdguardBrowserExtension).
  *
@@ -282,291 +281,4 @@
 
     api.CssFilterRule = CssFilterRule;
 
-})(adguard, adguard.rules);
-=======
-/**
- * This file is part of Adguard Browser Extension (https://github.com/AdguardTeam/AdguardBrowserExtension).
- *
- * Adguard Browser Extension is free software: you can redistribute it and/or modify
- * it under the terms of the GNU Lesser General Public License as published by
- * the Free Software Foundation, either version 3 of the License, or
- * (at your option) any later version.
- *
- * Adguard Browser Extension is distributed in the hope that it will be useful,
- * but WITHOUT ANY WARRANTY; without even the implied warranty of
- * MERCHANTABILITY or FITNESS FOR A PARTICULAR PURPOSE.  See the
- * GNU Lesser General Public License for more details.
- *
- * You should have received a copy of the GNU Lesser General Public License
- * along with Adguard Browser Extension.  If not, see <http://www.gnu.org/licenses/>.
- */
-
-(function (adguard, api) {
-
-    'use strict';
-
-    /**
-     * CSS rule.
-     *
-     * Read here for details:
-     * http://adguard.com/en/filterrules.html#hideRules
-     * http://adguard.com/en/filterrules.html#cssInjection
-     */
-    var CssFilterRule = (function () {
-
-        /**
-         * Tries to convert CSS injections rules from uBlock syntax to our own
-         * https://github.com/AdguardTeam/AdguardForAndroid/issues/701
-         *
-         * @param pseudoClass :style pseudo class
-         * @param cssContent  CSS content
-         * @return String CSS content if it is a :style rule or null otherwise
-         */
-        var convertCssInjectionRule = function (pseudoClass, cssContent) {
-
-            var selector = cssContent.substring(0, pseudoClass.nameStartIndex);
-            var styleStart = pseudoClass.nameStartIndex + pseudoClass.name.length + 1;
-            var styleEnd = cssContent.length - 1;
-
-            if (styleEnd <= styleStart) {
-                throw new Error("Empty :style pseudo class: " + cssContent);
-            }
-
-            var style = cssContent.substring(styleStart, styleEnd);
-
-            if (adguard.utils.strings.isEmpty(selector) || adguard.utils.strings.isEmpty(style)) {
-                throw new Error("Wrong :style pseudo-element syntax: " + cssContent);
-            }
-
-            return selector + " { " + style + " }";
-        };
-
-        /**
-         * Parses first pseudo class from the specified CSS selector
-         *
-         * @param selector
-         * @returns {*} first PseudoClass found or null
-         */
-        var parsePseudoClass = function (selector) {
-            var beginIndex = 0;
-            var nameStartIndex = -1;
-            var squareBracketIndex = 0;
-
-            while (squareBracketIndex >= 0) {
-                nameStartIndex = selector.indexOf(':', beginIndex);
-                if (nameStartIndex < 0) {
-                    return null;
-                }
-
-                if (nameStartIndex > 0 && selector.charAt(nameStartIndex - 1) == '\\') {
-                    // Escaped colon character
-                    return null;
-                }
-
-                squareBracketIndex = selector.indexOf("[", beginIndex);
-                while (squareBracketIndex >= 0) {
-                    if (nameStartIndex > squareBracketIndex) {
-                        var squareEndBracketIndex = selector.indexOf("]", squareBracketIndex + 1);
-                        beginIndex = squareEndBracketIndex + 1;
-                        if (nameStartIndex < squareEndBracketIndex) {
-                            // Means that colon character is somewhere inside attribute selector
-                            // Something like a[src^="http://domain.com"]
-                            break;
-                        }
-
-                        if (squareEndBracketIndex > 0) {
-                            squareBracketIndex = selector.indexOf("[", beginIndex);
-                        } else {
-                            // bad rule, example: a[src="http:
-                            return null;
-                        }
-                    } else {
-                        squareBracketIndex = -1;
-                        break;
-                    }
-                }
-            }
-
-            var nameEndIndex = adguard.utils.strings.indexOfAny(selector, [' ', '\t', '>', '(', '[', '.', '#', ':', '+', '~', '"', "'"], nameStartIndex + 1);
-            if (nameEndIndex < 0) {
-                nameEndIndex = selector.length;
-            }
-
-            var name = selector.substring(nameStartIndex, nameEndIndex);
-            if (name.length <= 1) {
-                // Either empty name or a pseudo element (like ::content)
-                return null;
-            }
-
-            return {
-                name: name,
-                nameStartIndex: nameStartIndex,
-                nameEndIndex: nameEndIndex
-            };
-        };
-
-        /**
-         * Parses rule mask
-         *
-         * @param rule
-         * @param isExtendedCss
-         * @param isInjectRule
-         */
-        var parseMask = function (rule, isExtendedCss, isInjectRule) {
-            var mask;
-            var isException;
-            if (!isExtendedCss) {
-                if (isInjectRule) {
-                    isException = adguard.utils.strings.contains(rule, api.FilterRule.MASK_CSS_EXCEPTION_INJECT_RULE);
-                    mask = isException ? api.FilterRule.MASK_CSS_EXCEPTION_INJECT_RULE : api.FilterRule.MASK_CSS_INJECT_RULE;
-                } else {
-                    isException = adguard.utils.strings.contains(rule, api.FilterRule.MASK_CSS_EXCEPTION_RULE);
-                    mask = isException ? api.FilterRule.MASK_CSS_EXCEPTION_RULE : api.FilterRule.MASK_CSS_RULE;
-                }
-            } else {
-                if (isInjectRule) {
-                    isException = adguard.utils.strings.contains(rule, api.FilterRule.MASK_CSS_EXCEPTION_INJECT_EXTENDED_CSS_RULE);
-                    mask = isException ? api.FilterRule.MASK_CSS_EXCEPTION_INJECT_EXTENDED_CSS_RULE : api.FilterRule.MASK_CSS_INJECT_EXTENDED_CSS_RULE;
-                } else {
-                    isException = adguard.utils.strings.contains(rule, api.FilterRule.MASK_CSS_EXCEPTION_EXTENDED_CSS_RULE);
-                    mask = isException ? api.FilterRule.MASK_CSS_EXCEPTION_EXTENDED_CSS_RULE : api.FilterRule.MASK_CSS_EXTENDED_CSS_RULE;
-                }
-            }
-
-            return mask;
-        };
-
-        /**
-         * CssFilterRule constructor
-         */
-        var constructor = function (rule, filterId) {
-
-            api.FilterRule.call(this, rule, filterId);
-
-            var mask = api.FilterRule.findRuleMarker(rule, CssFilterRule.RULE_MARKERS, CssFilterRule.RULE_MARKER_FIRST_CHAR);
-            if (!mask) {
-                throw new Error("ruleText does not contain a CSS rule marker: " + rule);
-            }
-
-            var isInjectRule = CssFilterRule.INJECT_MARKERS.indexOf(mask) !== -1;
-            this.whiteListRule = CssFilterRule.WHITELIST_MARKERS.indexOf(mask) !== -1;
-            var isExtendedCss = CssFilterRule.EXTCSS_MARKERS.indexOf(mask) !== -1;
-
-            var indexOfMask = rule.indexOf(mask);
-            if (indexOfMask > 0) {
-                // domains are specified, parsing
-                var domains = rule.substring(0, indexOfMask);
-                this.loadDomains(domains);
-            }
-
-            var cssContent = rule.substring(indexOfMask + mask.length);
-
-            if (!isInjectRule) {
-                // We need this for two things:
-                // 1. Convert uBlock-style CSS injection rules
-                // 2. Validate pseudo-classes
-                // https://github.com/AdguardTeam/AdguardForAndroid/issues/701
-                var pseudoClass = parsePseudoClass(cssContent);
-                if (pseudoClass !== null && ":style" == pseudoClass.name) {
-                    isInjectRule = true;
-                    cssContent = convertCssInjectionRule(pseudoClass, cssContent);
-                } else if (pseudoClass !== null) {
-                    if (CssFilterRule.SUPPORTED_PSEUDO_CLASSES.indexOf(pseudoClass.name) < 0) {
-                        throw new Error("Unknown pseudo class: " + cssContent);
-                    }
-                }
-            }
-
-            if (isInjectRule) {
-                // Simple validation for css injection rules
-                if (!/{.+}/.test(cssContent)) {
-                    throw new Error("Invalid css injection rule, no style presented: " + rule);
-                }
-            }
-
-            // Extended CSS selectors support
-            // https://github.com/AdguardTeam/ExtendedCss
-            for (var i = 0; i < CssFilterRule.EXTENDED_CSS_MARKERS.length; i++) {
-                if (cssContent.indexOf(CssFilterRule.EXTENDED_CSS_MARKERS[i]) >= 0) {
-                    isExtendedCss = true;
-                }
-            }
-
-            this.isInjectRule = isInjectRule;
-            this.extendedCss = isExtendedCss;
-            this.cssSelector = cssContent;
-        };
-
-        return constructor;
-    })();
-
-    CssFilterRule.prototype = Object.create(api.FilterRule.prototype);
-
-    /**
-     * The problem with pseudo-classes is that any unknown pseudo-class makes browser ignore the whole CSS rule,
-     * which contains a lot more selectors. So, if CSS selector contains a pseudo-class, we should try to validate it.
-     * <p>
-     * One more problem with pseudo-classes is that they are actively used in uBlock, hence it may mess AG styles.
-     */
-    CssFilterRule.SUPPORTED_PSEUDO_CLASSES = [":active",
-        ":checked", ":contains", ":disabled", ":empty", ":enabled", ":first-child", ":first-of-type",
-        ":focus", ":has", ":has-text", ":hover", ":if", ":if-not", ":in-range", ":invalid", ":lang",
-        ":last-child", ":last-of-type", ":link", ":matches-css", ":matches-css-before", ":matches-css-after",
-        ":not", ":nth-child", ":nth-last-child", ":nth-last-of-type", ":nth-of-type",
-        ":only-child", ":only-of-type", ":optional", ":out-of-range", ":properties", ":read-only",
-        ":read-write", ":required", ":root", ":target", ":valid", ":visited",
-        ":-abp-has", ":-abp-contains", ":-abp-properties"];
-
-    /**
-     * The problem with it is that ":has" and ":contains" pseudo classes are not a valid pseudo classes,
-     * hence using it may break old versions of AG.
-     */
-    CssFilterRule.EXTENDED_CSS_MARKERS = ["[-ext-has=", "[-ext-contains=", "[-ext-has-text=", "[-ext-matches-css=",
-        "[-ext-matches-css-before=", "[-ext-matches-css-after=", ":has(", ":has-text(", ":contains(",
-        ":matches-css(", ":matches-css-before(", ":matches-css-after(", ":-abp-has(", ":-abp-contains(",
-        ":if(", ":if-not(", ":properties(", ":-abp-properties("];
-
-    /**
-     * All CSS rules markers start with this character
-     */
-    CssFilterRule.RULE_MARKER_FIRST_CHAR = '#';
-
-    /**
-     * CSS rule markers
-     */
-    CssFilterRule.RULE_MARKERS = [
-        api.FilterRule.MASK_CSS_EXCEPTION_INJECT_EXTENDED_CSS_RULE,
-        api.FilterRule.MASK_CSS_INJECT_EXTENDED_CSS_RULE,
-        api.FilterRule.MASK_CSS_EXCEPTION_INJECT_RULE,
-        api.FilterRule.MASK_CSS_INJECT_RULE,
-        api.FilterRule.MASK_CSS_EXCEPTION_EXTENDED_CSS_RULE,
-        api.FilterRule.MASK_CSS_EXTENDED_CSS_RULE,
-        api.FilterRule.MASK_CSS_EXCEPTION_RULE,
-        api.FilterRule.MASK_CSS_RULE
-    ];
-
-    /**
-     * Masks indicating whitelist exception rules
-     */
-    CssFilterRule.WHITELIST_MARKERS = [
-        api.FilterRule.MASK_CSS_EXCEPTION_RULE, api.FilterRule.MASK_CSS_EXCEPTION_INJECT_RULE,
-        api.FilterRule.MASK_CSS_EXCEPTION_EXTENDED_CSS_RULE, api.FilterRule.MASK_CSS_EXCEPTION_INJECT_EXTENDED_CSS_RULE];
-
-    /**
-     * Masks indicating extended css rules
-     */
-    CssFilterRule.EXTCSS_MARKERS = [
-        api.FilterRule.MASK_CSS_EXCEPTION_INJECT_EXTENDED_CSS_RULE, api.FilterRule.MASK_CSS_INJECT_EXTENDED_CSS_RULE,
-        api.FilterRule.MASK_CSS_EXCEPTION_EXTENDED_CSS_RULE, api.FilterRule.MASK_CSS_EXTENDED_CSS_RULE];
-
-    /**
-     * Masks indicating inject css rules
-     */
-    CssFilterRule.INJECT_MARKERS = [
-        api.FilterRule.MASK_CSS_EXCEPTION_INJECT_EXTENDED_CSS_RULE, api.FilterRule.MASK_CSS_INJECT_EXTENDED_CSS_RULE,
-        api.FilterRule.MASK_CSS_EXCEPTION_INJECT_RULE, api.FilterRule.MASK_CSS_INJECT_RULE];
-
-    api.CssFilterRule = CssFilterRule;
-
-})(adguard, adguard.rules);
->>>>>>> b79130ed
+})(adguard, adguard.rules);