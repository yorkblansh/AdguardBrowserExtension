--- conflicted
+++ resolved
@@ -1,4 +1,3 @@
-<<<<<<< HEAD
 /**
  * This file is part of Adguard Browser Extension (https://github.com/AdguardTeam/AdguardBrowserExtension).
  *
@@ -1084,1109 +1083,4 @@
 
     api.UrlFilterRule = UrlFilterRule;
 
-})(adguard, adguard.rules);
-=======
-/**
- * This file is part of Adguard Browser Extension (https://github.com/AdguardTeam/AdguardBrowserExtension).
- *
- * Adguard Browser Extension is free software: you can redistribute it and/or modify
- * it under the terms of the GNU Lesser General Public License as published by
- * the Free Software Foundation, either version 3 of the License, or
- * (at your option) any later version.
- *
- * Adguard Browser Extension is distributed in the hope that it will be useful,
- * but WITHOUT ANY WARRANTY; without even the implied warranty of
- * MERCHANTABILITY or FITNESS FOR A PARTICULAR PURPOSE.  See the
- * GNU Lesser General Public License for more details.
- *
- * You should have received a copy of the GNU Lesser General Public License
- * along with Adguard Browser Extension.  If not, see <http://www.gnu.org/licenses/>.
- */
-
-(function (adguard, api) {
-
-    'use strict';
-
-    var ESCAPE_CHARACTER = '\\';
-
-    var isFirefoxBrowser = adguard.utils.browser.isFirefoxBrowser();
-    var isContentBlockerEnabled = adguard.utils.browser.isContentBlockerEnabled();
-
-    /**
-     * Searches for domain name in rule text and transforms it to punycode if needed.
-     *
-     * @param ruleText Rule text
-     * @returns Transformed rule text
-     */
-    function getAsciiDomainRule(ruleText) {
-        try {
-            if (/^[\x00-\x7F]+$/.test(ruleText)) {
-                return ruleText;
-            }
-
-            var domain = parseRuleDomain(ruleText, true);
-            if (!domain) {
-                return "";
-            }
-
-            //In case of one domain
-            return adguard.utils.strings.replaceAll(ruleText, domain, adguard.utils.url.toPunyCode(domain));
-        } catch (ex) {
-            adguard.console.error("Error getAsciiDomainRule from {0}, cause {1}", ruleText, ex);
-            return "";
-        }
-    }
-
-    /**
-     * Searches for domain name in rule text.
-     *
-     * @param ruleText Rule text
-     * @param parseOptions Flag to parse rule options
-     * @returns string domain name
-     */
-    function parseRuleDomain(ruleText, parseOptions) {
-        try {
-            var i;
-            var startsWith = ["http://www.", "https://www.", "http://", "https://", "||", "//"];
-            var contains = ["/", "^"];
-            var startIndex = parseOptions ? -1 : 0;
-
-            for (i = 0; i < startsWith.length; i++) {
-                var start = startsWith[i];
-                if (adguard.utils.strings.startWith(ruleText, start)) {
-                    startIndex = start.length;
-                    break;
-                }
-            }
-
-            if (parseOptions) {
-                //exclusive for domain
-                var exceptRule = "domain=";
-                var domainIndex = ruleText.indexOf(exceptRule);
-                if (domainIndex > -1 && ruleText.indexOf("$") > -1) {
-                    startIndex = domainIndex + exceptRule.length;
-                }
-
-                if (startIndex === -1) {
-                    //Domain is not found in rule options, so we continue a normal way
-                    startIndex = 0;
-                }
-            }
-
-            var symbolIndex = -1;
-            for (i = 0; i < contains.length; i++) {
-                var contain = contains[i];
-                var index = ruleText.indexOf(contain, startIndex);
-                if (index >= 0) {
-                    symbolIndex = index;
-                    break;
-                }
-            }
-
-            return symbolIndex === -1 ? ruleText.substring(startIndex) : ruleText.substring(startIndex, symbolIndex);
-        } catch (ex) {
-            adguard.console.error("Error parsing domain from {0}, cause {1}", ruleText, ex);
-            return null;
-        }
-    }
-
-    /**
-     * Searches for the shortcut of this url mask.
-     * Shortcut is the longest part of the mask without special characters:
-     * *,^,|. If not found anything with the length greater or equal to 8 characters -
-     * shortcut is not used.
-     *
-     * @param urlmask
-     * @returns {string}
-     */
-    function findShortcut(urlmask) {
-        var longest = "";
-        var parts = urlmask.split(/[*^|]/);
-        for (var i = 0; i < parts.length; i++) {
-            var part = parts[i];
-            if (part.length > longest.length) {
-                longest = part;
-            }
-        }
-        return longest ? longest.toLowerCase() : null;
-    }
-
-    /**
-     * Extracts a shortcut from a regexp rule.
-     *
-     * @param {string} ruleText rule text
-     * @returns {string} shortcut or null if it's not possible to extract it
-     */
-    function extractRegexpShortcut(ruleText) {
-
-        // Get the regexp text
-        var match = ruleText.match(/\/(.*)\/(\$.*)?/);
-        if (!match || match.length < 2) {
-            return null;
-        }
-
-        var reText = match[1];
-
-        var specialCharacter = "...";
-
-        if (reText.indexOf('?') !== -1) {
-            // Do not mess with complex expressions which use lookahead
-            // And with those using ? special character: https://github.com/AdguardTeam/AdguardBrowserExtension/issues/978
-            return null;
-        }
-
-        // (Dirty) prepend specialCharacter for the following replace calls to work properly
-        reText = specialCharacter + reText;
-
-        // Strip all types of brackets
-        reText = reText.replace(/[^\\]\(.*[^\\]\)/, specialCharacter);
-        reText = reText.replace(/[^\\]\[.*[^\\]\]/, specialCharacter);
-        reText = reText.replace(/[^\\]\{.*[^\\]\}/, specialCharacter);
-
-        // Strip some special characters
-        reText = reText.replace(/[^\\]\\[a-zA-Z]/, specialCharacter);
-
-        // Split by special characters
-        var parts = reText.split(/[\\^$*+?.()|[\]{}]/);
-        var token = "";
-        var iParts = parts.length;
-        while (iParts--) {
-            var part = parts[iParts];
-            if (part.length > token.length) {
-                token = part;
-            }
-        }
-
-        return token ? token.toLowerCase() : null;
-    }
-
-    /**
-     * Parse rule text
-     * @param ruleText
-     * @returns {{urlRuleText: *, options: *, whiteListRule: *}}
-     * @private
-     */
-    function parseRuleText(ruleText) {
-
-        var urlRuleText = ruleText;
-        var whiteListRule = null;
-        var options = null;
-
-        var startIndex = 0;
-
-        if (adguard.utils.strings.startWith(urlRuleText, api.FilterRule.MASK_WHITE_LIST)) {
-            startIndex = api.FilterRule.MASK_WHITE_LIST.length;
-            urlRuleText = urlRuleText.substring(startIndex);
-            whiteListRule = true;
-        }
-
-        var parseOptions = true;
-        /**
-         * https://github.com/AdguardTeam/AdguardBrowserExtension/issues/517
-         * regexp rule may contain dollar sign which also is options delimiter
-         */
-        // Added check for replacement rule, because maybe problem with rules for example /.*/$replace=/hello/bug/
-
-        if (adguard.utils.strings.startWith(urlRuleText, api.UrlFilterRule.MASK_REGEX_RULE) &&
-            adguard.utils.strings.endsWith(urlRuleText, api.UrlFilterRule.MASK_REGEX_RULE) &&
-            !adguard.utils.strings.contains(urlRuleText, api.UrlFilterRule.REPLACE_OPTION + '=')) {
-
-            parseOptions = false;
-        }
-
-        if (parseOptions) {
-            var foundEscaped = false;
-            // Start looking from the prev to the last symbol
-            // If dollar sign is the last symbol - we simply ignore it.
-            for (var i = (ruleText.length - 2); i >= startIndex; i--) {
-                var c = ruleText.charAt(i);
-                if (c === UrlFilterRule.OPTIONS_DELIMITER) {
-                    if (i > 0 && ruleText.charAt(i - 1) === ESCAPE_CHARACTER) {
-                        foundEscaped = true;
-                    } else {
-                        urlRuleText = ruleText.substring(startIndex, i);
-                        options = ruleText.substring(i + 1);
-
-                        if (foundEscaped) {
-                            // Find and replace escaped options delimiter
-                            options = options.replace(ESCAPE_CHARACTER + UrlFilterRule.OPTIONS_DELIMITER, UrlFilterRule.OPTIONS_DELIMITER);
-                        }
-
-                        // Options delimiter was found, doing nothing
-                        break;
-                    }
-                }
-            }
-        }
-
-        // Transform to punycode
-        urlRuleText = getAsciiDomainRule(urlRuleText);
-
-        return {
-            urlRuleText: urlRuleText,
-            options: options,
-            whiteListRule: whiteListRule
-        };
-    }
-
-    /**
-     * Validates CSP rule
-     * @param rule Rule with $CSP modifier
-     */
-    function validateCspRule(rule) {
-
-        /**
-         * https://github.com/AdguardTeam/AdguardBrowserExtension/issues/685
-         * CSP directive may be empty in case of whitelist rule, it means to disable all $csp rules matching the whitelist rule
-         */
-        if (!rule.whiteListRule && !rule.cspDirective) {
-            throw 'Invalid $CSP rule: CSP directive must not be empty';
-        }
-
-        if (rule.cspDirective) {
-
-            /**
-             * https://github.com/AdguardTeam/AdguardBrowserExtension/issues/685#issue-228287090
-             * Forbids report-to and report-uri directives
-             */
-            var cspDirective = rule.cspDirective.toLowerCase();
-            if (cspDirective.indexOf('report-uri') >= 0 ||
-                cspDirective.indexOf('report-to') >= 0) {
-
-                throw 'Forbidden CSP directive: ' + cspDirective;
-            }
-        }
-    }
-
-    /**
-     * Tries to convert data: or blob: rule to CSP rule
-     * @param rule Rule
-     * @param urlRuleText URL rule text
-     */
-    function tryConvertToCspRule(rule, urlRuleText) {
-
-        // Convert only blocking domain-specific rules
-        if (rule.whiteListRule || !rule.hasPermittedDomains()) {
-            return;
-        }
-
-        // Firefox browser allow to intercept data: and blob: URIs
-        if (isFirefoxBrowser) {
-            return;
-        }
-
-        // Maybe safari could intercept data: and blob: URIs,
-        // otherwise csp rules are not supported in converter
-        if (isContentBlockerEnabled) {
-            return;
-        }
-
-        if (urlRuleText.indexOf('data:') === 0 || urlRuleText.indexOf('|data:') === 0 ||
-            urlRuleText.indexOf('blob:') === 0 || urlRuleText.indexOf('|blob:') === 0) {
-
-            rule._setUrlFilterRuleOption(UrlFilterRule.options.CSP_RULE, true);
-            rule.cspDirective = api.CspFilter.DEFAULT_DIRECTIVE;
-
-            rule.urlRegExpSource = UrlFilterRule.MASK_ANY_SYMBOL;
-            rule.shortcut = null;
-            rule.permittedContentType = UrlFilterRule.contentTypes.ALL;
-        }
-    }
-
-    /**
-     * Represents a $replace modifier value.
-     * <p/>
-     * Learn more about this modifier syntax here:
-     * https://github.com/AdguardTeam/AdguardForWindows/issues/591
-     */
-    function ReplaceOption(option) {
-
-        var parts = adguard.utils.strings.splitByDelimiterWithEscapeCharacter(option, '/', ESCAPE_CHARACTER, true);
-
-        if (parts.length < 2 || parts.length > 3) {
-            throw 'Cannot parse ' + option;
-        }
-
-        var modifiers = (parts[2] || '');
-        if (modifiers.indexOf('g') < 0) {
-            modifiers += 'g';
-        }
-        this.pattern = new RegExp(parts[0], modifiers);
-        this.replacement = parts[1];
-
-        this.apply = function (input) {
-            return input.replace(this.pattern, this.replacement);
-        };
-    }
-
-    /**
-     * Check if the specified options mask contains the given option
-     * @param options Options
-     * @param option Option
-     */
-    function containsOption(options, option) {
-        return options !== null &&
-            (options & option) === option; // jshint ignore:line
-    }
-
-    /**
-     * Rule for blocking requests to URLs.
-     * Read here for details:
-     * http://adguard.com/en/filterrules.html#baseRules
-     */
-    var UrlFilterRule = function (rule, filterId) {
-
-        api.FilterRule.call(this, rule, filterId);
-
-        // Url shortcut
-        this.shortcut = null;
-        // Content type masks
-        this.permittedContentType = UrlFilterRule.contentTypes.ALL;
-        this.restrictedContentType = 0;
-        // Rule options
-        this.enabledOptions = null;
-        this.disabledOptions = null;
-
-        // Parse rule text
-        var parseResult = parseRuleText(rule);
-
-        // Exception rule flag
-        if (parseResult.whiteListRule) {
-            this.whiteListRule = true;
-        }
-
-        // Load options
-        if (parseResult.options) {
-            this._loadOptions(parseResult.options);
-        }
-
-        var urlRuleText = parseResult.urlRuleText;
-
-        this.isRegexRule = adguard.utils.strings.startWith(urlRuleText, UrlFilterRule.MASK_REGEX_RULE) &&
-            adguard.utils.strings.endsWith(urlRuleText, UrlFilterRule.MASK_REGEX_RULE) ||
-            urlRuleText === '' ||
-            urlRuleText === UrlFilterRule.MASK_ANY_SYMBOL;
-
-        if (this.isRegexRule) {
-            this.urlRegExpSource = urlRuleText.substring(UrlFilterRule.MASK_REGEX_RULE.length, urlRuleText.length - UrlFilterRule.MASK_REGEX_RULE.length);
-
-            // Pre compile regex rules
-            var regexp = this.getUrlRegExp();
-            if (!regexp) {
-                throw 'Illegal regexp rule';
-            }
-
-            if (UrlFilterRule.REGEXP_ANY_SYMBOL === regexp && !this.hasPermittedDomains()) {
-                // Rule matches everything and does not have any domain restriction
-                throw ("Too wide basic rule: " + urlRuleText);
-            }
-
-            // Extract shortcut from regexp rule
-            this.shortcut = extractRegexpShortcut(urlRuleText);
-        } else {
-            // Searching for shortcut
-            this.shortcut = findShortcut(urlRuleText);
-        }
-
-        if (!this.isCspRule()) {
-            tryConvertToCspRule(this, urlRuleText);
-        }
-
-        if (this.isCspRule()) {
-            validateCspRule(this);
-        }
-    };
-
-    UrlFilterRule.prototype = Object.create(api.FilterRule.prototype);
-
-    // Lazy regexp source create
-    UrlFilterRule.prototype.getUrlRegExpSource = function () {
-        if (!this.urlRegExpSource) {
-            //parse rule text
-            var parseResult = parseRuleText(this.ruleText);
-            // Creating regex source
-            this.urlRegExpSource = api.SimpleRegex.createRegexText(parseResult.urlRuleText);
-        }
-        return this.urlRegExpSource;
-    };
-
-    /**
-     * $replace modifier.
-     * Learn more about this modifier syntax here:
-     * https://github.com/AdguardTeam/AdguardForWindows/issues/591
-     *
-     * @return Parsed $replace modifier
-     */
-    UrlFilterRule.prototype.getReplace = function () {
-        return this.replace;
-    };
-
-    // Lazy regexp creation
-    UrlFilterRule.prototype.getUrlRegExp = function () {
-        //check already compiled but not successful
-        if (this.wrongUrlRegExp) {
-            return null;
-        }
-
-        if (!this.urlRegExp) {
-            var urlRegExpSource = this.getUrlRegExpSource();
-            try {
-                if (!urlRegExpSource || UrlFilterRule.MASK_ANY_SYMBOL === urlRegExpSource) {
-                    // Match any symbol
-                    this.urlRegExp = new RegExp(UrlFilterRule.REGEXP_ANY_SYMBOL);
-                } else {
-                    this.urlRegExp = new RegExp(urlRegExpSource, this.isMatchCase() ? "" : "i");
-                }
-
-                delete this.urlRegExpSource;
-            } catch (ex) {
-                //malformed regexp
-                adguard.console.error('Error create regexp from {0}', urlRegExpSource);
-                this.wrongUrlRegExp = true;
-                return null;
-            }
-        }
-
-        return this.urlRegExp;
-    };
-
-    /**
-     * Lazy getter for url rule text ( uses in safari content blocker)
-     */
-    UrlFilterRule.prototype.getUrlRuleText = function () {
-        if (!this.urlRuleText) {
-            this.urlRuleText = parseRuleText(this.ruleText).urlRuleText;
-        }
-        return this.urlRuleText;
-    };
-
-    /**
-     * There are two exceptions for domain permitting in url blocking rules.
-     * White list rules must fire when request has no referrer.
-     * Also rules without third-party option should fire.
-     *
-     * @param domainName
-     * @returns {*}
-     */
-    UrlFilterRule.prototype.isPermitted = function (domainName) {
-
-        if (!domainName) {
-            var hasPermittedDomains = this.hasPermittedDomains();
-
-            // For white list rules to fire when request has no referrer
-            if (this.whiteListRule && !hasPermittedDomains) {
-                return true;
-            }
-
-            // Also firing rules when there's no constraint on ThirdParty-FirstParty type
-            if (!this.isCheckThirdParty() && !hasPermittedDomains) {
-                return true;
-            }
-        }
-
-        return api.FilterRule.prototype.isPermitted.call(this, domainName);
-    };
-
-    /**
-     * Checks if this rule matches specified request
-     *
-     * @param requestUrl            Request url
-     * @param thirdParty            true if request is third-party
-     * @param requestType           Request type (one of adguard.RequestTypes)
-     * @return true if request url matches this rule
-     */
-    UrlFilterRule.prototype.isFiltered = function (requestUrl, thirdParty, requestType) {
-
-        if (this.isOptionEnabled(UrlFilterRule.options.THIRD_PARTY) && !thirdParty) {
-            // Rule is with $third-party modifier but request is not third party
-            return false;
-        }
-
-        if (this.isOptionDisabled(UrlFilterRule.options.THIRD_PARTY) && thirdParty) {
-            // Match only requests with a Referer header.
-            // Rule is with $~third-party modifier but request is third party
-            return false;
-        }
-
-        // Shortcut is always in lower case
-        if (this.shortcut !== null && requestUrl.toLowerCase().indexOf(this.shortcut) < 0) {
-            return false;
-        }
-
-        if (!this.checkContentType(requestType)) {
-            return false;
-        }
-
-        var regexp = this.getUrlRegExp();
-        if (!regexp) {
-            //malformed regexp rule
-            return false;
-        }
-        return regexp.test(requestUrl);
-    };
-
-    /**
-     * Checks if request matches rule's content type constraints
-     *
-     * @param contentType Request type
-     * @return true if request matches this content type
-     */
-    UrlFilterRule.prototype.checkContentType = function (contentType) {
-        var contentTypeMask = UrlFilterRule.contentTypes[contentType];
-        if (!contentTypeMask) {
-            throw 'Unsupported content type ' + contentType;
-        }
-        return this.checkContentTypeMask(contentTypeMask);
-    };
-
-    /**
-     * Checks if request matches rule's content type constraints
-     *
-     * @param contentTypeMask Request content types mask
-     * @return true if request matches this content type
-     */
-    UrlFilterRule.prototype.checkContentTypeMask = function (contentTypeMask) {
-
-        if (this.permittedContentType === UrlFilterRule.contentTypes.ALL &&
-            this.restrictedContentType === 0) {
-            // Rule does not contain any constraint
-            return true;
-        }
-
-        // Checking that either all content types are permitted or request content type is in the permitted list
-        var matchesPermitted = this.permittedContentType === UrlFilterRule.contentTypes.ALL ||
-            (this.permittedContentType & contentTypeMask) !== 0; // jshint ignore:line
-
-        // Checking that either no content types are restricted or request content type is not in the restricted list
-        var notMatchesRestricted = this.restrictedContentType === 0 ||
-            (this.restrictedContentType & contentTypeMask) === 0; // jshint ignore:line
-
-        return matchesPermitted && notMatchesRestricted;
-    };
-
-    /**
-     * Checks if specified option is enabled
-     *
-     * @param option Option to check
-     * @return true if enabled
-     */
-    UrlFilterRule.prototype.isOptionEnabled = function (option) {
-        return containsOption(this.enabledOptions, option);
-    };
-
-    /**
-     * Checks if specified option is disabled
-     *
-     * @param option Option to check
-     * @return true if disabled
-     */
-    UrlFilterRule.prototype.isOptionDisabled = function (option) {
-        return containsOption(this.disabledOptions, option);
-    };
-
-    /**
-     * Returns true if this rule can be applied to DOCUMENT only.
-     * Examples: $popup, $elemhide and such.
-     * Such rules have higher priority than common rules.
-     *
-     * @return true for document-level rules
-     */
-    UrlFilterRule.prototype.isDocumentLevel = function () {
-        return this.documentLevelRule;
-    };
-
-    /**
-     * True if this filter should check if request is third- or first-party.
-     *
-     * @return True if we should check third party property
-     */
-    UrlFilterRule.prototype.isCheckThirdParty = function () {
-        return this.isOptionEnabled(UrlFilterRule.options.THIRD_PARTY) ||
-            this.isOptionDisabled(UrlFilterRule.options.THIRD_PARTY);
-    };
-
-    /**
-     * If true - filter is only applied to requests from
-     * a different origin that the currently viewed page.
-     *
-     * @return If true - filter third-party requests only
-     */
-    UrlFilterRule.prototype.isThirdParty = function () {
-        if (this.isOptionEnabled(UrlFilterRule.options.THIRD_PARTY)) {
-            return true;
-        }
-        if (this.isOptionDisabled(UrlFilterRule.options.THIRD_PARTY)) {
-            return false;
-        }
-        return false;
-    };
-
-    /**
-     * If true -- CssFilter cannot be applied to page
-     *
-     * @return true if CssFilter cannot be applied to page
-     */
-    UrlFilterRule.prototype.isElemhide = function () {
-        return this.isOptionEnabled(UrlFilterRule.options.ELEMHIDE);
-    };
-
-    /**
-     * Does not inject adguard javascript to page
-     *
-     * @return If true - we do not inject adguard js to page matching this rule
-     */
-    UrlFilterRule.prototype.isJsInject = function () {
-        return this.isOptionEnabled(UrlFilterRule.options.JSINJECT);
-    };
-
-    /**
-     * If true -- ContentFilter rules cannot be applied to page matching this rule.
-     *
-     * @return true if ContentFilter should not be applied to page matching this rule.
-     */
-    UrlFilterRule.prototype.isContent = function () {
-        return this.isOptionEnabled(UrlFilterRule.options.CONTENT);
-    };
-
-    /**
-     * Checks if the specified rule contains all document level options
-     * @returns If true - contains $jsinject, $elemhide and $urlblock options
-     */
-    UrlFilterRule.prototype.isDocumentWhiteList = function () {
-        return this.isOptionEnabled(UrlFilterRule.options.DOCUMENT_WHITELIST);
-    };
-
-    /**
-     * If true - do not apply generic UrlFilter rules to the web page.
-     *
-     * @return true if generic url rules should not be applied.
-     */
-    UrlFilterRule.prototype.isGenericBlock = function () {
-        return this.isOptionEnabled(UrlFilterRule.options.GENERICBLOCK);
-    };
-
-    /**
-     * If true - do not apply generic CSS rules to the web page.
-     *
-     * @return true if generic CSS rules should not be applied.
-     */
-    UrlFilterRule.prototype.isGenericHide = function () {
-        return this.isOptionEnabled(UrlFilterRule.options.GENERICHIDE);
-    };
-
-    /**
-     * This attribute is only for exception rules. If true - do not use
-     * url blocking rules for urls where referrer satisfies this rule.
-     *
-     * @return If true - do not block requests originated from the page matching this rule.
-     */
-    UrlFilterRule.prototype.isUrlBlock = function () {
-        return this.isOptionEnabled(UrlFilterRule.options.URLBLOCK);
-    };
-
-    /**
-     * If empty is true than Adguard will return empty response
-     * when request is blocked by such rule
-     *
-     * @return true if $empty option is enabled
-     */
-    UrlFilterRule.prototype.isEmptyResponse = function () {
-        return this.isOptionEnabled(UrlFilterRule.options.EMPTY_RESPONSE);
-    };
-
-    /**
-     * If rule is case sensitive returns true
-     *
-     * @return true if rule is case sensitive
-     */
-    UrlFilterRule.prototype.isMatchCase = function () {
-        return this.isOptionEnabled(UrlFilterRule.options.MATCH_CASE);
-    };
-
-    /**
-     * If BlockPopups is true, than window should be closed
-     *
-     * @return true if window should be closed
-     */
-    UrlFilterRule.prototype.isBlockPopups = function () {
-        return this.isOptionEnabled(UrlFilterRule.options.BLOCK_POPUPS);
-    };
-
-    /**
-     * @returns true if this rule is csp
-     */
-    UrlFilterRule.prototype.isCspRule = function () {
-        return this.isOptionEnabled(UrlFilterRule.options.CSP_RULE);
-    };
-
-    /**
-     * If rule is bad-filter returns true
-     */
-    UrlFilterRule.prototype.isBadFilter = function () {
-        return this.badFilter != null;
-    };
-
-    /**
-     * Loads rule options
-     * @param options Options string
-     * @private
-     */
-    UrlFilterRule.prototype._loadOptions = function (options) {
-
-        var optionsParts = adguard.utils.strings.splitByDelimiterWithEscapeCharacter(options, api.FilterRule.COMA_DELIMITER, ESCAPE_CHARACTER, false);
-
-        for (var i = 0; i < optionsParts.length; i++) {
-            var option = optionsParts[i];
-            var optionsKeyValue = option.split(api.FilterRule.EQUAL);
-            var optionName = optionsKeyValue[0];
-
-            switch (optionName) {
-                case UrlFilterRule.DOMAIN_OPTION:
-                    if (optionsKeyValue.length > 1) {
-                        var domains = optionsKeyValue[1];
-                        if (optionsKeyValue.length > 2) {
-                            domains = optionsKeyValue.slice(1).join(api.FilterRule.EQUAL);
-                        }
-                        // Load domain option
-                        this.loadDomains(domains);
-                    }
-                    break;
-                case UrlFilterRule.THIRD_PARTY_OPTION:
-                    this._setUrlFilterRuleOption(UrlFilterRule.options.THIRD_PARTY, true);
-                    break;
-                case api.FilterRule.NOT_MARK + UrlFilterRule.THIRD_PARTY_OPTION:
-                    this._setUrlFilterRuleOption(UrlFilterRule.options.THIRD_PARTY, false);
-                    break;
-                case UrlFilterRule.MATCH_CASE_OPTION:
-                    this._setUrlFilterRuleOption(UrlFilterRule.options.MATCH_CASE, true);
-                    break;
-                case UrlFilterRule.IMPORTANT_OPTION:
-                    this.isImportant = true;
-                    break;
-                case api.FilterRule.NOT_MARK + UrlFilterRule.IMPORTANT_OPTION:
-                    this.isImportant = false;
-                    break;
-                case UrlFilterRule.ELEMHIDE_OPTION:
-                    this._setUrlFilterRuleOption(UrlFilterRule.options.ELEMHIDE, true);
-                    break;
-                case UrlFilterRule.GENERICHIDE_OPTION:
-                    this._setUrlFilterRuleOption(UrlFilterRule.options.GENERICHIDE, true);
-                    break;
-                case UrlFilterRule.JSINJECT_OPTION:
-                    this._setUrlFilterRuleOption(UrlFilterRule.options.JSINJECT, true);
-                    break;
-                case UrlFilterRule.CONTENT_OPTION:
-                    this._setUrlFilterRuleOption(UrlFilterRule.options.CONTENT, true);
-                    break;
-                case UrlFilterRule.URLBLOCK_OPTION:
-                    this._setUrlFilterRuleOption(UrlFilterRule.options.URLBLOCK, true);
-                    break;
-                case UrlFilterRule.GENERICBLOCK_OPTION:
-                    this._setUrlFilterRuleOption(UrlFilterRule.options.GENERICBLOCK, true);
-                    break;
-                case UrlFilterRule.DOCUMENT_OPTION:
-                    this._setUrlFilterRuleOption(UrlFilterRule.options.DOCUMENT_WHITELIST, true);
-                    break;
-                case UrlFilterRule.POPUP_OPTION:
-                    this._setUrlFilterRuleOption(UrlFilterRule.options.BLOCK_POPUPS, true);
-                    break;
-                case UrlFilterRule.EMPTY_OPTION:
-                    this._setUrlFilterRuleOption(UrlFilterRule.options.EMPTY_RESPONSE, true);
-                    break;
-                case UrlFilterRule.CSP_OPTION:
-                    this._setUrlFilterRuleOption(UrlFilterRule.options.CSP_RULE, true);
-                    if (optionsKeyValue.length > 1) {
-                        this.cspDirective = optionsKeyValue[1];
-                    }
-                    break;
-                case UrlFilterRule.REPLACE_OPTION:
-                    // In case of .features or .features.responseContentFilteringSupported are not defined
-                    var responseContentFilteringSupported = adguard.prefs.features && adguard.prefs.features.responseContentFilteringSupported;
-                    if (!responseContentFilteringSupported) {
-                        throw 'Unknown option: REPLACE';
-                    }
-                    if (this.whiteListRule) {
-                        throw 'Replace modifier cannot be applied to a whitelist rule ' + this.ruleText;
-                    }
-                    if (optionsKeyValue.length > 1) {
-                        var replaceOption = optionsKeyValue[1];
-                        if (optionsKeyValue.length > 2) {
-                            replaceOption = optionsKeyValue.slice(1).join(api.FilterRule.EQUAL);
-                        }
-                        this.replace = new ReplaceOption(replaceOption);
-                    }
-                    break;
-                case UrlFilterRule.BADFILTER_OPTION:
-                    this.badFilter = this.ruleText
-                        .replace(UrlFilterRule.OPTIONS_DELIMITER + UrlFilterRule.BADFILTER_OPTION + api.FilterRule.COMA_DELIMITER, UrlFilterRule.OPTIONS_DELIMITER)
-                        .replace(api.FilterRule.COMA_DELIMITER + UrlFilterRule.BADFILTER_OPTION, '')
-                        .replace(UrlFilterRule.OPTIONS_DELIMITER + UrlFilterRule.BADFILTER_OPTION, '');
-                    break;
-                default:
-                    optionName = optionName.toUpperCase();
-
-                    /**
-                     * Convert $object-subrequest modifier to UrlFilterRule.contentTypes.OBJECT_SUBREQUEST
-                     */
-                    if (optionName === 'OBJECT-SUBREQUEST') {
-                        optionName = 'OBJECT_SUBREQUEST';
-                    } else if (optionName === '~OBJECT-SUBREQUEST') {
-                        optionName = '~OBJECT_SUBREQUEST';
-                    }
-
-                    if (optionName in UrlFilterRule.contentTypes) {
-                        this._appendPermittedContentType(UrlFilterRule.contentTypes[optionName]);
-                    } else if (optionName[0] === api.FilterRule.NOT_MARK && optionName.substring(1) in UrlFilterRule.contentTypes) {
-                        this._appendRestrictedContentType(UrlFilterRule.contentTypes[optionName.substring(1)]);
-                    } else if (optionName in UrlFilterRule.ignoreOptions) {
-                        // Ignore others
-                    } else {
-                        throw 'Unknown option: ' + optionName;
-                    }
-            }
-        }
-
-        // Rules of this types can be applied to documents only
-        // $jsinject, $elemhide, $urlblock, $genericblock, $generichide and $content for whitelist rules.
-        // $popup - for url blocking
-        if (this.isOptionEnabled(UrlFilterRule.options.JSINJECT) ||
-            this.isOptionEnabled(UrlFilterRule.options.ELEMHIDE) ||
-            this.isOptionEnabled(UrlFilterRule.options.CONTENT) ||
-            this.isOptionEnabled(UrlFilterRule.options.URLBLOCK) ||
-            this.isOptionEnabled(UrlFilterRule.options.BLOCK_POPUPS) ||
-            this.isOptionEnabled(UrlFilterRule.options.GENERICBLOCK) ||
-            this.isOptionEnabled(UrlFilterRule.options.GENERICHIDE)) {
-
-            this.permittedContentType = UrlFilterRule.contentTypes.DOCUMENT;
-            this.documentLevelRule = true;
-        }
-    };
-
-    /**
-     * Appends new content type value to permitted list (depending on the current permitted content types)
-     *
-     * @param contentType Content type to append
-     */
-    UrlFilterRule.prototype._appendPermittedContentType = function (contentType) {
-        if (this.permittedContentType === UrlFilterRule.contentTypes.ALL) {
-            this.permittedContentType = contentType;
-        } else {
-            this.permittedContentType |= contentType; // jshint ignore:line
-        }
-    };
-
-    /**
-     * Appends new content type to restricted list (depending on the current restricted content types)
-     *
-     * @param contentType Content type to append
-     */
-    UrlFilterRule.prototype._appendRestrictedContentType = function (contentType) {
-        if (this.restrictedContentType === 0) {
-            this.restrictedContentType = contentType;
-        } else {
-            this.restrictedContentType |= contentType; // jshint ignore:line
-        }
-    };
-
-    /**
-     * Sets UrlFilterRuleOption
-     *
-     * @param option  Option
-     * @param enabled Enabled or not
-     */
-    UrlFilterRule.prototype._setUrlFilterRuleOption = function (option, enabled) {
-
-        if (enabled) {
-
-            if ((this.whiteListRule && containsOption(UrlFilterRule.options.BLACKLIST_OPTIONS, option)) ||
-                !this.whiteListRule && containsOption(UrlFilterRule.options.WHITELIST_OPTIONS, option)) {
-
-                throw option + ' cannot be applied to this type of rule';
-            }
-
-            if (this.enabledOptions === null) {
-                this.enabledOptions = option;
-            } else {
-                this.enabledOptions |= option; // jshint ignore:line
-            }
-        } else {
-            if (this.disabledOptions === null) {
-                this.disabledOptions = option;
-            } else {
-                this.disabledOptions |= option; // jshint ignore:line
-            }
-        }
-    };
-
-    UrlFilterRule.OPTIONS_DELIMITER = "$";
-    UrlFilterRule.DOMAIN_OPTION = "domain";
-    UrlFilterRule.THIRD_PARTY_OPTION = "third-party";
-    UrlFilterRule.MATCH_CASE_OPTION = "match-case";
-    UrlFilterRule.DOCUMENT_OPTION = "document";
-    UrlFilterRule.ELEMHIDE_OPTION = "elemhide";
-    UrlFilterRule.GENERICHIDE_OPTION = "generichide";
-    UrlFilterRule.URLBLOCK_OPTION = "urlblock";
-    UrlFilterRule.GENERICBLOCK_OPTION = "genericblock";
-    UrlFilterRule.JSINJECT_OPTION = "jsinject";
-    UrlFilterRule.CONTENT_OPTION = "content";
-    UrlFilterRule.POPUP_OPTION = "popup";
-    UrlFilterRule.IMPORTANT_OPTION = "important";
-    UrlFilterRule.MASK_REGEX_RULE = "/";
-    UrlFilterRule.MASK_ANY_SYMBOL = "*";
-    UrlFilterRule.REGEXP_ANY_SYMBOL = ".*";
-    UrlFilterRule.EMPTY_OPTION = "empty";
-    UrlFilterRule.REPLACE_OPTION = "replace"; // Extension doesn't support replace rules, $replace option is here only for correctly parsing
-    UrlFilterRule.CSP_OPTION = "csp";
-    UrlFilterRule.BADFILTER_OPTION = "badfilter";
-
-    UrlFilterRule.contentTypes = {
-
-        // jshint ignore:start
-        OTHER: 1 << 0,
-        SCRIPT: 1 << 1,
-        IMAGE: 1 << 2,
-        STYLESHEET: 1 << 3,
-        OBJECT: 1 << 4,
-        SUBDOCUMENT: 1 << 5,
-        XMLHTTPREQUEST: 1 << 6,
-        OBJECT_SUBREQUEST: 1 << 7,
-        MEDIA: 1 << 8,
-        FONT: 1 << 9,
-        WEBSOCKET: 1 << 10,
-        WEBRTC: 1 << 11,
-        DOCUMENT: 1 << 12,
-        // jshint ignore:end
-    };
-
-    // https://code.google.com/p/chromium/issues/detail?id=410382
-    if (adguard.prefs.platform === 'chromium' ||
-        adguard.prefs.platform === 'webkit') {
-
-        UrlFilterRule.contentTypes.OBJECT_SUBREQUEST = UrlFilterRule.contentTypes.OBJECT;
-    }
-
-    UrlFilterRule.contentTypes.ALL = 0;
-    for (var key in UrlFilterRule.contentTypes) {
-        if (UrlFilterRule.contentTypes.hasOwnProperty(key)) {
-            UrlFilterRule.contentTypes.ALL |= UrlFilterRule.contentTypes[key]; // jshint ignore:line
-        }
-    }
-
-    UrlFilterRule.options = {
-
-        // jshint ignore:start
-
-        /**
-         * $elemhide modifier.
-         * it makes sense to use this parameter for exceptions only.
-         * It prohibits element hiding rules on pages affected by the current rule.
-         * Element hiding rules will be described below.
-         */
-        ELEMHIDE: 1 << 0,
-
-        /**
-         * limitation on third-party and own requests.
-         * If the third-party parameter is used, the rule is applied only to requests
-         * coming from external sources. Similarly, ~third-party restricts the rule
-         * to requests from the same source that the page comes from. Let’s use an example.
-         * The ||domain.com$third-party rule is applied to all sites, except domain.com
-         * itself. If we rewrite it as ||domain.com$~third-party, it will be applied
-         * only to domain.com, but will not work on other sites.
-         */
-        THIRD_PARTY: 1 << 1,
-
-        /**
-         * If this option is enabled, Adguard won't apply generic CSS rules to the web page.
-         */
-        GENERICHIDE: 1 << 2,
-
-        /**
-         * If this option is enabled, Adguard won't apply generic UrlFilter rules to the web page.
-         */
-        GENERICBLOCK: 1 << 3,
-
-        /**
-         * it makes sense to use this parameter for exceptions only.
-         * It prohibits the injection of javascript code to web pages.
-         * Javascript code is added for blocking banners by size and for
-         * the proper operation of Adguard Assistant
-         */
-        JSINJECT: 1 << 4,
-
-        /**
-         * It makes sense to use this parameter for exceptions only.
-         * It prohibits the blocking of requests from pages
-         * affected by the current rule.
-         */
-        URLBLOCK: 1 << 5,  // This attribute is only for exception rules. If true - do not use urlblocking rules for urls where referrer satisfies this rule.
-
-        /**
-         * it makes sense to use this parameter for exceptions only.
-         * It prohibits HTML filtration rules on pages affected by the current rule.
-         * HTML filtration rules will be described below.
-         */
-        CONTENT: 1 << 6,
-
-        /**
-         * For any address matching a&nbsp;blocking rule with this option
-         * Adguard will try to&nbsp;automatically close the browser tab.
-         */
-        BLOCK_POPUPS: 1 << 7,
-
-        /**
-         * For any address matching blocking rule with this option
-         * Adguard will return internal redirect response (307)
-         */
-        EMPTY_RESPONSE: 1 << 8,
-
-        /**
-         * defines a rule applied only to addresses with exact letter case matches.
-         * For example, /BannerAd.gif$match-case will block http://example.com/BannerAd.gif,
-         * but not http://example.com/bannerad.gif.
-         * By default, the letter case is not matched.
-         */
-        MATCH_CASE: 1 << 9,
-
-        /**
-         * defines a CSP rule
-         * For example, ||xpanama.net^$third-party,csp=connect-src 'none'
-         */
-        CSP_RULE: 1 << 10
-
-        // jshint ignore:end
-    };
-
-    /**
-     * These options can be applied to whitelist rules only
-     */
-    UrlFilterRule.options.WHITELIST_OPTIONS =
-        UrlFilterRule.options.ELEMHIDE | UrlFilterRule.options.JSINJECT | UrlFilterRule.options.CONTENT | UrlFilterRule.options.GENERICHIDE | UrlFilterRule.options.GENERICBLOCK; // jshint ignore:line
-
-    /**
-     * These options can be applied to blacklist rules only
-     */
-    UrlFilterRule.options.BLACKLIST_OPTIONS = UrlFilterRule.options.EMPTY_RESPONSE;
-
-    /**
-     * These options define a document whitelisted rule
-     */
-    UrlFilterRule.options.DOCUMENT_WHITELIST =
-        UrlFilterRule.options.ELEMHIDE | UrlFilterRule.options.URLBLOCK | UrlFilterRule.options.JSINJECT | UrlFilterRule.options.CONTENT; // jshint ignore:line
-
-    UrlFilterRule.ignoreOptions = {
-        // Deprecated modifiers
-        'BACKGROUND': true,
-        '~BACKGROUND': true,
-        // Specific to desktop version (can be ignored)
-        'EXTENSION': true,
-        '~EXTENSION': true,
-        // Unused modifiers
-        'COLLAPSE': true,
-        '~COLLAPSE': true,
-        '~DOCUMENT': true
-    };
-
-    api.UrlFilterRule = UrlFilterRule;
-
-})(adguard, adguard.rules);
->>>>>>> b79130ed
+})(adguard, adguard.rules);