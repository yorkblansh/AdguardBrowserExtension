/**
 * This file is part of Adguard Browser Extension (https://github.com/AdguardTeam/AdguardBrowserExtension).
 *
 * Adguard Browser Extension is free software: you can redistribute it and/or modify
 * it under the terms of the GNU Lesser General Public License as published by
 * the Free Software Foundation, either version 3 of the License, or
 * (at your option) any later version.
 *
 * Adguard Browser Extension is distributed in the hope that it will be useful,
 * but WITHOUT ANY WARRANTY; without even the implied warranty of
 * MERCHANTABILITY or FITNESS FOR A PARTICULAR PURPOSE.  See the
 * GNU Lesser General Public License for more details.
 *
 * You should have received a copy of the GNU Lesser General Public License
 * along with Adguard Browser Extension.  If not, see <http://www.gnu.org/licenses/>.
 */

(function (adguard) {

    'use strict';

    /**
     * Request filter is main class which applies filter rules.
     *
     * @type {Function}
     */
    var RequestFilter = function () {

        // Filter that applies URL blocking rules
        // Basic rules: http://adguard.com/en/filterrules.html#baseRules
        this.urlBlockingFilter = new adguard.rules.UrlFilter();

        // Filter that applies whitelist rules
        // Exception rules: http://adguard.com/en/filterrules.html#exclusionRules
        this.urlWhiteFilter = new adguard.rules.UrlFilter();

        // Filter that applies CSS rules
        // ABP element hiding rules: http://adguard.com/en/filterrules.html#hideRules
        // CSS injection rules http://adguard.com/en/filterrules.html#cssInjection
        this.cssFilter = new adguard.rules.CssFilter();

        // Filter that applies JS rules
        // JS injection rules: http://adguard.com/en/filterrules.html#javascriptInjection
        this.scriptFilter = new adguard.rules.ScriptFilter();

        // Rules count (includes all types of rules)
        this.rulesCount = 0;

        // Init small cache for url filtering rules
        this.requestCache = Object.create(null);
        this.requestCacheSize = 0;
    };

    RequestFilter.prototype = {

        /**
         * Cache capacity
         */
        requestCacheMaxSize: 1000,

        /**
         * Adds rules to the request filter
         *
         * @param rules List of rules to add
         */
        addRules: function (rules) {
            if (!rules) {
                return;
            }
            for (var i = 0; i < rules.length; i++) {
                this.addRule(rules[i]);
            }
        },

        /**
         * Adds rule to the request filter.
         * Rule is added to one of underlying filter objects depending on the rule type.
         *
         * @param rule     Rule to add. Rule should be an object of
         *                 one of these classes: UrlFilterRule, CssFilterRule, ScriptFilterRule
         */
        addRule: function (rule) {
            if (rule === null || !rule.ruleText) {
                adguard.console.error("FilterRule must not be null");
                return;
            }
            if (rule instanceof adguard.rules.UrlFilterRule) {
                if (rule.whiteListRule) {
                    this.urlWhiteFilter.addRule(rule);
                } else {
                    this.urlBlockingFilter.addRule(rule);
                }
            } else if (rule instanceof adguard.rules.CssFilterRule) {
                this.cssFilter.addRule(rule);
            } else if (rule instanceof adguard.rules.ScriptFilterRule) {
                this.scriptFilter.addRule(rule);
            }
            this.rulesCount++;
            this._clearRequestCache();
        },

        /**
         * Removes rule from the RequestFilter.
         * Rule is removed from one of underlying filters depending on the rule type.
         *
         * @param rule Rule to be removed
         */
        removeRule: function (rule) {
            if (rule === null) {
                adguard.console.error("FilterRule must not be null");
                return;
            }
            if (rule instanceof adguard.rules.UrlFilterRule) {
                if (rule.whiteListRule) {
                    this.urlWhiteFilter.removeRule(rule);
                } else {
                    this.urlBlockingFilter.removeRule(rule);
                }
            } else if (rule instanceof adguard.rules.CssFilterRule) {
                this.cssFilter.removeRule(rule);
            } else if (rule instanceof adguard.rules.ScriptFilterRule) {
                this.scriptFilter.removeRule(rule);
            }
            this.rulesCount--;
            this._clearRequestCache();
        },

        /**
         * Returns the array of loaded rules
         */
        getRules: function () {
            var result = [];

            result = result.concat(this.urlWhiteFilter.getRules());
            result = result.concat(this.urlBlockingFilter.getRules());
            result = result.concat(this.cssFilter.getRules());
            result = result.concat(this.scriptFilter.getRules());

            return result;
        },

        /**
         * Builds CSS for the specified web page.
         * Only element hiding rules are used to build this CSS:
         * http://adguard.com/en/filterrules.html#hideRules
         *
         * @param url Page URL
         * @param genericHide flag to hide common rules
         * @returns CSS ready to be injected
         */
        getSelectorsForUrl: function (url, genericHide) {
            var domain = adguard.utils.url.getDomainName(url);
            if (adguard.prefs.collectHitsCountEnabled && adguard.settings.collectHitsCount()) {
                // If user has enabled "Send statistics for ad filters usage" option we build CSS with enabled hits stats.
                // In this case style contains "content" with filter identifier and rule text.
                var selectors = this.cssFilter.buildCssHits(domain, genericHide);
                selectors.cssHitsCounterEnabled = true;
                return selectors;
            } else {
                return this.cssFilter.buildCss(domain, genericHide);
            }
        },

        /**
         * Builds CSS for the specified web page.
         * Only CSS injection rules used to build this CSS:
         * http://adguard.com/en/filterrules.html#cssInjection
         *
         * @param url Page URL
         * @param genericHide flag to hide common rules
         * @returns CSS ready to be injected.
         */
        getInjectedSelectorsForUrl: function (url, genericHide) {
            var domain = adguard.utils.url.getDomainName(url);
            return this.cssFilter.buildInjectCss(domain, genericHide);
        },

        /**
         * Builds domain-specific JS injection for the specified page.
         * http://adguard.com/en/filterrules.html#javascriptInjection
         *
         * @param url Page URL
         * @returns Javascript
         */
        getScriptsForUrl: function (url) {
            var domain = adguard.utils.url.toPunyCode(adguard.utils.url.getDomainName(url));
            return this.scriptFilter.buildScript(domain);
        },

        /**
         * Clears RequestFilter
         */
        clearRules: function () {
            this.urlWhiteFilter.clearRules();
            this.urlBlockingFilter.clearRules();
            this.cssFilter.clearRules();
            this._clearRequestCache();
        },

        /**
         * Searches for the whitelist rule for the specified pair (url/referrer)
         *
         * @param requestUrl  Request URL
         * @param referrer    Referrer
         * @param requestType        Exception rule modifier (either DOCUMENT or ELEMHIDE or JSINJECT)
         * @returns Filter rule found or null
         */
        findWhiteListRule: function (requestUrl, referrer, requestType) {

            var refHost = adguard.utils.url.getHost(referrer);
            var thirdParty = adguard.utils.url.isThirdPartyRequest(requestUrl, referrer);

            var cacheItem = this._searchRequestCache(requestUrl, refHost, requestType);

            if (cacheItem) {
                // Element with zero index is a filter rule found last time
                return cacheItem[0];
            }

            var rule = this._checkWhiteList(requestUrl, refHost, requestType, thirdParty);

            this._saveResultToCache(requestUrl, rule, refHost, requestType);
            return rule;
        },

        /**
         * Searches for the filter rule for the specified request.
         *
         * @param requestUrl            Request URL
         * @param documentUrl           Document URL
         * @param requestType           Request content type (one of UrlFilterRule.contentTypes)
         * @param documentWhitelistRule (optional) Document-level whitelist rule
         * @returns Rule found or null
         */
        findRuleForRequest: function (requestUrl, documentUrl, requestType, documentWhitelistRule) {

            var documentHost = adguard.utils.url.getHost(documentUrl);
            var thirdParty = adguard.utils.url.isThirdPartyRequest(requestUrl, documentUrl);

            var cacheItem = this._searchRequestCache(requestUrl, documentHost, requestType);

            if (cacheItem) {
                // Element with zero index is a filter rule found last time
                return cacheItem[0];
            }

            var rule = this._findRuleForRequest(requestUrl, documentHost, requestType, thirdParty, documentWhitelistRule);

            this._saveResultToCache(requestUrl, rule, documentHost, requestType);
            return rule;
        },

        /**
         * Checks if exception rule is present for the URL/Referrer pair
         *
         * @param requestUrl    Request URL
         * @param documentHost  Document URL host
         * @param requestType   Request content type (one of UrlFilterRule.contentTypes)
         * @param thirdParty    Is request third-party or not
         * @returns Filter rule found or null
         * @private
         */
        _checkWhiteList: function (requestUrl, documentHost, requestType, thirdParty) {
            if (this.urlWhiteFilter === null || adguard.utils.strings.isEmpty(requestUrl)) {
                return null;
            }
            return this.urlWhiteFilter.isFiltered(requestUrl, documentHost, requestType, thirdParty);
        },

        /**
         * Checks if there is a rule blocking this request
         *
         * @param requestUrl    Request URL
         * @param refHost       Referrer host
         * @param requestType   Request content type (one of UrlFilterRule.contentTypes)
         * @param thirdParty    Is request third-party or not
         * @param genericRulesAllowed    Is generic rules allowed
         * @returns Filter rule found or null
         * @private
         */
        _checkUrlBlockingList: function (requestUrl, refHost, requestType, thirdParty, genericRulesAllowed) {
            if (this.urlBlockingFilter === null || adguard.utils.strings.isEmpty(requestUrl)) {
                return null;
            }

            return this.urlBlockingFilter.isFiltered(requestUrl, refHost, requestType, thirdParty, !genericRulesAllowed);
        },

        /**
         * Searches the rule for request.
         *
         * @param requestUrl    Request URL
         * @param documentHost  Document host
         * @param requestType   Request content type (one of UrlFilterRule.contentTypes)
         * @param thirdParty    Is request third-party or not
         * @param documentWhiteListRule (optional) Document-level whitelist rule
         * @returns Filter rule found or null
         * @private
         */
        _findRuleForRequest: function (requestUrl, documentHost, requestType, thirdParty, documentWhiteListRule) {

            adguard.console.debug("Filtering http request for url: {0}, document: {1}, requestType: {2}", requestUrl, documentHost, requestType);

            // STEP 1: Looking for exception rule, which could be applied to the current request

            // Checks white list for a rule for this RequestUrl. If something is found - returning it.
            var urlWhiteListRule = this._checkWhiteList(requestUrl, documentHost, requestType, thirdParty);

            // If UrlBlock is set - than we should not use UrlBlockingFilter against this request.
            // Now check if document rule has $genericblock or $urlblock modifier
            var genericRulesAllowed = !documentWhiteListRule || !documentWhiteListRule.checkContentType("GENERICBLOCK");
            var urlRulesAllowed = !documentWhiteListRule || !documentWhiteListRule.checkContentType("URLBLOCK");

            // STEP 2: Looking for blocking rule, which could be applied to the current request

            // Look for blocking rules
            var blockingRule = this._checkUrlBlockingList(requestUrl, documentHost, requestType, thirdParty, genericRulesAllowed);

            // STEP 3: Analyze results, first - basic exception rule

            if (urlWhiteListRule &&
                    // Please note, that if blocking rule has $important modifier, it could
                    // overcome existing exception rule
                (urlWhiteListRule.isImportant || !blockingRule || !blockingRule.isImportant)) {
                adguard.console.debug("White list rule found {0} for url: {1} document: {2}, requestType: {3}", urlWhiteListRule.ruleText, requestUrl, documentHost, requestType);
                return urlWhiteListRule;
            }

            if (!genericRulesAllowed || !urlRulesAllowed) {
                adguard.console.debug("White list rule {0} found for document: {1}", documentWhiteListRule.ruleText, documentHost);
            }

            if (!urlRulesAllowed) {
                // URL whitelisted
                return documentWhiteListRule;
            }

            if (blockingRule) {
                adguard.console.debug("Black list rule {0} found for url: {1}, document: {2}, requestType: {3}", blockingRule.ruleText, requestUrl, documentHost, requestType);
            }

<<<<<<< HEAD
            return blockingRule;
        },

        /**
         * Searches for cached filter rule
         *
         * @param requestUrl Request url
         * @param refHost Referrer host
         * @param requestType Request type
         * @private
         */
        _searchRequestCache: function (requestUrl, refHost, requestType) {
            var cacheItem = this.requestCache[requestUrl];
            if (cacheItem && cacheItem[1] === refHost && cacheItem[2] === requestType) {
                return cacheItem;
            }
=======
    /**
     * Searches for cached filter rule
     *
     * @param requestUrl Request url
     * @param refHost Referrer host
     * @param requestType Request type
     * @private
     */
    _searchRequestCache: function (requestUrl, refHost, requestType) {
        var cacheItem = this.requestCache[requestUrl];
        if (!cacheItem) {
            return null;
        }

        var c = cacheItem[requestType];
        if (c && c[1] === refHost) {
            return c;
        }
>>>>>>> 38bc45be

            return null;
        },

        /**
         * Saves resulting filtering rule to requestCache
         *
         * @param requestUrl Request url
         * @param rule Rule found
         * @param refHost Referrer host
         * @param requestType Request type
         * @private
         */
        _saveResultToCache: function (requestUrl, rule, refHost, requestType) {
            if (this.requestCacheSize > this.requestCacheMaxSize) {
                this._clearRequestCache();
            }
            this.requestCache[requestUrl] = [rule, refHost, requestType];
            this.requestCacheSize++;
        },

        /**
         * Clears request cache
         * @private
         */
        _clearRequestCache: function () {
            if (this.requestCacheSize === 0) {
                return;
            }

            this.requestCache = Object.create(null);
            this.requestCacheSize = 0;
        }
<<<<<<< HEAD
    };
=======

        if (!this.requestCache[requestUrl]) {
            this.requestCache[requestUrl] = Object.create(null);
            this.requestCacheSize++;
        }

        //Two-levels gives us an ability to not to override cached item for different request types with the same url
        this.requestCache[requestUrl][requestType] = [rule, refHost];
    },
>>>>>>> 38bc45be

    adguard.RequestFilter = RequestFilter;

})(adguard);
<|MERGE_RESOLUTION|>--- conflicted
+++ resolved
@@ -1,428 +1,405 @@
-/**
- * This file is part of Adguard Browser Extension (https://github.com/AdguardTeam/AdguardBrowserExtension).
- *
- * Adguard Browser Extension is free software: you can redistribute it and/or modify
- * it under the terms of the GNU Lesser General Public License as published by
- * the Free Software Foundation, either version 3 of the License, or
- * (at your option) any later version.
- *
- * Adguard Browser Extension is distributed in the hope that it will be useful,
- * but WITHOUT ANY WARRANTY; without even the implied warranty of
- * MERCHANTABILITY or FITNESS FOR A PARTICULAR PURPOSE.  See the
- * GNU Lesser General Public License for more details.
- *
- * You should have received a copy of the GNU Lesser General Public License
- * along with Adguard Browser Extension.  If not, see <http://www.gnu.org/licenses/>.
- */
-
-(function (adguard) {
-
-    'use strict';
-
-    /**
-     * Request filter is main class which applies filter rules.
-     *
-     * @type {Function}
-     */
-    var RequestFilter = function () {
-
-        // Filter that applies URL blocking rules
-        // Basic rules: http://adguard.com/en/filterrules.html#baseRules
-        this.urlBlockingFilter = new adguard.rules.UrlFilter();
-
-        // Filter that applies whitelist rules
-        // Exception rules: http://adguard.com/en/filterrules.html#exclusionRules
-        this.urlWhiteFilter = new adguard.rules.UrlFilter();
-
-        // Filter that applies CSS rules
-        // ABP element hiding rules: http://adguard.com/en/filterrules.html#hideRules
-        // CSS injection rules http://adguard.com/en/filterrules.html#cssInjection
-        this.cssFilter = new adguard.rules.CssFilter();
-
-        // Filter that applies JS rules
-        // JS injection rules: http://adguard.com/en/filterrules.html#javascriptInjection
-        this.scriptFilter = new adguard.rules.ScriptFilter();
-
-        // Rules count (includes all types of rules)
-        this.rulesCount = 0;
-
-        // Init small cache for url filtering rules
-        this.requestCache = Object.create(null);
-        this.requestCacheSize = 0;
-    };
-
-    RequestFilter.prototype = {
-
-        /**
-         * Cache capacity
-         */
-        requestCacheMaxSize: 1000,
-
-        /**
-         * Adds rules to the request filter
-         *
-         * @param rules List of rules to add
-         */
-        addRules: function (rules) {
-            if (!rules) {
-                return;
-            }
-            for (var i = 0; i < rules.length; i++) {
-                this.addRule(rules[i]);
-            }
-        },
-
-        /**
-         * Adds rule to the request filter.
-         * Rule is added to one of underlying filter objects depending on the rule type.
-         *
-         * @param rule     Rule to add. Rule should be an object of
-         *                 one of these classes: UrlFilterRule, CssFilterRule, ScriptFilterRule
-         */
-        addRule: function (rule) {
-            if (rule === null || !rule.ruleText) {
-                adguard.console.error("FilterRule must not be null");
-                return;
-            }
-            if (rule instanceof adguard.rules.UrlFilterRule) {
-                if (rule.whiteListRule) {
-                    this.urlWhiteFilter.addRule(rule);
-                } else {
-                    this.urlBlockingFilter.addRule(rule);
-                }
-            } else if (rule instanceof adguard.rules.CssFilterRule) {
-                this.cssFilter.addRule(rule);
-            } else if (rule instanceof adguard.rules.ScriptFilterRule) {
-                this.scriptFilter.addRule(rule);
-            }
-            this.rulesCount++;
-            this._clearRequestCache();
-        },
-
-        /**
-         * Removes rule from the RequestFilter.
-         * Rule is removed from one of underlying filters depending on the rule type.
-         *
-         * @param rule Rule to be removed
-         */
-        removeRule: function (rule) {
-            if (rule === null) {
-                adguard.console.error("FilterRule must not be null");
-                return;
-            }
-            if (rule instanceof adguard.rules.UrlFilterRule) {
-                if (rule.whiteListRule) {
-                    this.urlWhiteFilter.removeRule(rule);
-                } else {
-                    this.urlBlockingFilter.removeRule(rule);
-                }
-            } else if (rule instanceof adguard.rules.CssFilterRule) {
-                this.cssFilter.removeRule(rule);
-            } else if (rule instanceof adguard.rules.ScriptFilterRule) {
-                this.scriptFilter.removeRule(rule);
-            }
-            this.rulesCount--;
-            this._clearRequestCache();
-        },
-
-        /**
-         * Returns the array of loaded rules
-         */
-        getRules: function () {
-            var result = [];
-
-            result = result.concat(this.urlWhiteFilter.getRules());
-            result = result.concat(this.urlBlockingFilter.getRules());
-            result = result.concat(this.cssFilter.getRules());
-            result = result.concat(this.scriptFilter.getRules());
-
-            return result;
-        },
-
-        /**
-         * Builds CSS for the specified web page.
-         * Only element hiding rules are used to build this CSS:
-         * http://adguard.com/en/filterrules.html#hideRules
-         *
-         * @param url Page URL
-         * @param genericHide flag to hide common rules
-         * @returns CSS ready to be injected
-         */
-        getSelectorsForUrl: function (url, genericHide) {
-            var domain = adguard.utils.url.getDomainName(url);
-            if (adguard.prefs.collectHitsCountEnabled && adguard.settings.collectHitsCount()) {
-                // If user has enabled "Send statistics for ad filters usage" option we build CSS with enabled hits stats.
-                // In this case style contains "content" with filter identifier and rule text.
-                var selectors = this.cssFilter.buildCssHits(domain, genericHide);
-                selectors.cssHitsCounterEnabled = true;
-                return selectors;
-            } else {
-                return this.cssFilter.buildCss(domain, genericHide);
-            }
-        },
-
-        /**
-         * Builds CSS for the specified web page.
-         * Only CSS injection rules used to build this CSS:
-         * http://adguard.com/en/filterrules.html#cssInjection
-         *
-         * @param url Page URL
-         * @param genericHide flag to hide common rules
-         * @returns CSS ready to be injected.
-         */
-        getInjectedSelectorsForUrl: function (url, genericHide) {
-            var domain = adguard.utils.url.getDomainName(url);
-            return this.cssFilter.buildInjectCss(domain, genericHide);
-        },
-
-        /**
-         * Builds domain-specific JS injection for the specified page.
-         * http://adguard.com/en/filterrules.html#javascriptInjection
-         *
-         * @param url Page URL
-         * @returns Javascript
-         */
-        getScriptsForUrl: function (url) {
-            var domain = adguard.utils.url.toPunyCode(adguard.utils.url.getDomainName(url));
-            return this.scriptFilter.buildScript(domain);
-        },
-
-        /**
-         * Clears RequestFilter
-         */
-        clearRules: function () {
-            this.urlWhiteFilter.clearRules();
-            this.urlBlockingFilter.clearRules();
-            this.cssFilter.clearRules();
-            this._clearRequestCache();
-        },
-
-        /**
-         * Searches for the whitelist rule for the specified pair (url/referrer)
-         *
-         * @param requestUrl  Request URL
-         * @param referrer    Referrer
-         * @param requestType        Exception rule modifier (either DOCUMENT or ELEMHIDE or JSINJECT)
-         * @returns Filter rule found or null
-         */
-        findWhiteListRule: function (requestUrl, referrer, requestType) {
-
-            var refHost = adguard.utils.url.getHost(referrer);
-            var thirdParty = adguard.utils.url.isThirdPartyRequest(requestUrl, referrer);
-
-            var cacheItem = this._searchRequestCache(requestUrl, refHost, requestType);
-
-            if (cacheItem) {
-                // Element with zero index is a filter rule found last time
-                return cacheItem[0];
-            }
-
-            var rule = this._checkWhiteList(requestUrl, refHost, requestType, thirdParty);
-
-            this._saveResultToCache(requestUrl, rule, refHost, requestType);
-            return rule;
-        },
-
-        /**
-         * Searches for the filter rule for the specified request.
-         *
-         * @param requestUrl            Request URL
-         * @param documentUrl           Document URL
-         * @param requestType           Request content type (one of UrlFilterRule.contentTypes)
-         * @param documentWhitelistRule (optional) Document-level whitelist rule
-         * @returns Rule found or null
-         */
-        findRuleForRequest: function (requestUrl, documentUrl, requestType, documentWhitelistRule) {
-
-            var documentHost = adguard.utils.url.getHost(documentUrl);
-            var thirdParty = adguard.utils.url.isThirdPartyRequest(requestUrl, documentUrl);
-
-            var cacheItem = this._searchRequestCache(requestUrl, documentHost, requestType);
-
-            if (cacheItem) {
-                // Element with zero index is a filter rule found last time
-                return cacheItem[0];
-            }
-
-            var rule = this._findRuleForRequest(requestUrl, documentHost, requestType, thirdParty, documentWhitelistRule);
-
-            this._saveResultToCache(requestUrl, rule, documentHost, requestType);
-            return rule;
-        },
-
-        /**
-         * Checks if exception rule is present for the URL/Referrer pair
-         *
-         * @param requestUrl    Request URL
-         * @param documentHost  Document URL host
-         * @param requestType   Request content type (one of UrlFilterRule.contentTypes)
-         * @param thirdParty    Is request third-party or not
-         * @returns Filter rule found or null
-         * @private
-         */
-        _checkWhiteList: function (requestUrl, documentHost, requestType, thirdParty) {
-            if (this.urlWhiteFilter === null || adguard.utils.strings.isEmpty(requestUrl)) {
-                return null;
-            }
-            return this.urlWhiteFilter.isFiltered(requestUrl, documentHost, requestType, thirdParty);
-        },
-
-        /**
-         * Checks if there is a rule blocking this request
-         *
-         * @param requestUrl    Request URL
-         * @param refHost       Referrer host
-         * @param requestType   Request content type (one of UrlFilterRule.contentTypes)
-         * @param thirdParty    Is request third-party or not
-         * @param genericRulesAllowed    Is generic rules allowed
-         * @returns Filter rule found or null
-         * @private
-         */
-        _checkUrlBlockingList: function (requestUrl, refHost, requestType, thirdParty, genericRulesAllowed) {
-            if (this.urlBlockingFilter === null || adguard.utils.strings.isEmpty(requestUrl)) {
-                return null;
-            }
-
-            return this.urlBlockingFilter.isFiltered(requestUrl, refHost, requestType, thirdParty, !genericRulesAllowed);
-        },
-
-        /**
-         * Searches the rule for request.
-         *
-         * @param requestUrl    Request URL
-         * @param documentHost  Document host
-         * @param requestType   Request content type (one of UrlFilterRule.contentTypes)
-         * @param thirdParty    Is request third-party or not
-         * @param documentWhiteListRule (optional) Document-level whitelist rule
-         * @returns Filter rule found or null
-         * @private
-         */
-        _findRuleForRequest: function (requestUrl, documentHost, requestType, thirdParty, documentWhiteListRule) {
-
-            adguard.console.debug("Filtering http request for url: {0}, document: {1}, requestType: {2}", requestUrl, documentHost, requestType);
-
-            // STEP 1: Looking for exception rule, which could be applied to the current request
-
-            // Checks white list for a rule for this RequestUrl. If something is found - returning it.
-            var urlWhiteListRule = this._checkWhiteList(requestUrl, documentHost, requestType, thirdParty);
-
-            // If UrlBlock is set - than we should not use UrlBlockingFilter against this request.
-            // Now check if document rule has $genericblock or $urlblock modifier
-            var genericRulesAllowed = !documentWhiteListRule || !documentWhiteListRule.checkContentType("GENERICBLOCK");
-            var urlRulesAllowed = !documentWhiteListRule || !documentWhiteListRule.checkContentType("URLBLOCK");
-
-            // STEP 2: Looking for blocking rule, which could be applied to the current request
-
-            // Look for blocking rules
-            var blockingRule = this._checkUrlBlockingList(requestUrl, documentHost, requestType, thirdParty, genericRulesAllowed);
-
-            // STEP 3: Analyze results, first - basic exception rule
-
-            if (urlWhiteListRule &&
-                    // Please note, that if blocking rule has $important modifier, it could
-                    // overcome existing exception rule
-                (urlWhiteListRule.isImportant || !blockingRule || !blockingRule.isImportant)) {
-                adguard.console.debug("White list rule found {0} for url: {1} document: {2}, requestType: {3}", urlWhiteListRule.ruleText, requestUrl, documentHost, requestType);
-                return urlWhiteListRule;
-            }
-
-            if (!genericRulesAllowed || !urlRulesAllowed) {
-                adguard.console.debug("White list rule {0} found for document: {1}", documentWhiteListRule.ruleText, documentHost);
-            }
-
-            if (!urlRulesAllowed) {
-                // URL whitelisted
-                return documentWhiteListRule;
-            }
-
-            if (blockingRule) {
-                adguard.console.debug("Black list rule {0} found for url: {1}, document: {2}, requestType: {3}", blockingRule.ruleText, requestUrl, documentHost, requestType);
-            }
-
-<<<<<<< HEAD
-            return blockingRule;
-        },
-
-        /**
-         * Searches for cached filter rule
-         *
-         * @param requestUrl Request url
-         * @param refHost Referrer host
-         * @param requestType Request type
-         * @private
-         */
-        _searchRequestCache: function (requestUrl, refHost, requestType) {
-            var cacheItem = this.requestCache[requestUrl];
-            if (cacheItem && cacheItem[1] === refHost && cacheItem[2] === requestType) {
-                return cacheItem;
-            }
-=======
-    /**
-     * Searches for cached filter rule
-     *
-     * @param requestUrl Request url
-     * @param refHost Referrer host
-     * @param requestType Request type
-     * @private
-     */
-    _searchRequestCache: function (requestUrl, refHost, requestType) {
-        var cacheItem = this.requestCache[requestUrl];
-        if (!cacheItem) {
-            return null;
-        }
-
-        var c = cacheItem[requestType];
-        if (c && c[1] === refHost) {
-            return c;
-        }
->>>>>>> 38bc45be
-
-            return null;
-        },
-
-        /**
-         * Saves resulting filtering rule to requestCache
-         *
-         * @param requestUrl Request url
-         * @param rule Rule found
-         * @param refHost Referrer host
-         * @param requestType Request type
-         * @private
-         */
-        _saveResultToCache: function (requestUrl, rule, refHost, requestType) {
-            if (this.requestCacheSize > this.requestCacheMaxSize) {
-                this._clearRequestCache();
-            }
-            this.requestCache[requestUrl] = [rule, refHost, requestType];
-            this.requestCacheSize++;
-        },
-
-        /**
-         * Clears request cache
-         * @private
-         */
-        _clearRequestCache: function () {
-            if (this.requestCacheSize === 0) {
-                return;
-            }
-
-            this.requestCache = Object.create(null);
-            this.requestCacheSize = 0;
-        }
-<<<<<<< HEAD
-    };
-=======
-
-        if (!this.requestCache[requestUrl]) {
-            this.requestCache[requestUrl] = Object.create(null);
-            this.requestCacheSize++;
-        }
-
-        //Two-levels gives us an ability to not to override cached item for different request types with the same url
-        this.requestCache[requestUrl][requestType] = [rule, refHost];
-    },
->>>>>>> 38bc45be
-
-    adguard.RequestFilter = RequestFilter;
-
-})(adguard);
+/**
+ * This file is part of Adguard Browser Extension (https://github.com/AdguardTeam/AdguardBrowserExtension).
+ *
+ * Adguard Browser Extension is free software: you can redistribute it and/or modify
+ * it under the terms of the GNU Lesser General Public License as published by
+ * the Free Software Foundation, either version 3 of the License, or
+ * (at your option) any later version.
+ *
+ * Adguard Browser Extension is distributed in the hope that it will be useful,
+ * but WITHOUT ANY WARRANTY; without even the implied warranty of
+ * MERCHANTABILITY or FITNESS FOR A PARTICULAR PURPOSE.  See the
+ * GNU Lesser General Public License for more details.
+ *
+ * You should have received a copy of the GNU Lesser General Public License
+ * along with Adguard Browser Extension.  If not, see <http://www.gnu.org/licenses/>.
+ */
+
+(function (adguard) {
+
+    'use strict';
+
+    /**
+     * Request filter is main class which applies filter rules.
+     *
+     * @type {Function}
+     */
+    var RequestFilter = function () {
+
+        // Filter that applies URL blocking rules
+        // Basic rules: http://adguard.com/en/filterrules.html#baseRules
+        this.urlBlockingFilter = new adguard.rules.UrlFilter();
+
+        // Filter that applies whitelist rules
+        // Exception rules: http://adguard.com/en/filterrules.html#exclusionRules
+        this.urlWhiteFilter = new adguard.rules.UrlFilter();
+
+        // Filter that applies CSS rules
+        // ABP element hiding rules: http://adguard.com/en/filterrules.html#hideRules
+        // CSS injection rules http://adguard.com/en/filterrules.html#cssInjection
+        this.cssFilter = new adguard.rules.CssFilter();
+
+        // Filter that applies JS rules
+        // JS injection rules: http://adguard.com/en/filterrules.html#javascriptInjection
+        this.scriptFilter = new adguard.rules.ScriptFilter();
+
+        // Rules count (includes all types of rules)
+        this.rulesCount = 0;
+
+        // Init small cache for url filtering rules
+        this.requestCache = Object.create(null);
+        this.requestCacheSize = 0;
+    };
+
+    RequestFilter.prototype = {
+
+        /**
+         * Cache capacity
+         */
+        requestCacheMaxSize: 1000,
+
+        /**
+         * Adds rules to the request filter
+         *
+         * @param rules List of rules to add
+         */
+        addRules: function (rules) {
+            if (!rules) {
+                return;
+            }
+            for (var i = 0; i < rules.length; i++) {
+                this.addRule(rules[i]);
+            }
+        },
+
+        /**
+         * Adds rule to the request filter.
+         * Rule is added to one of underlying filter objects depending on the rule type.
+         *
+         * @param rule     Rule to add. Rule should be an object of
+         *                 one of these classes: UrlFilterRule, CssFilterRule, ScriptFilterRule
+         */
+        addRule: function (rule) {
+            if (rule === null || !rule.ruleText) {
+                adguard.console.error("FilterRule must not be null");
+                return;
+            }
+            if (rule instanceof adguard.rules.UrlFilterRule) {
+                if (rule.whiteListRule) {
+                    this.urlWhiteFilter.addRule(rule);
+                } else {
+                    this.urlBlockingFilter.addRule(rule);
+                }
+            } else if (rule instanceof adguard.rules.CssFilterRule) {
+                this.cssFilter.addRule(rule);
+            } else if (rule instanceof adguard.rules.ScriptFilterRule) {
+                this.scriptFilter.addRule(rule);
+            }
+            this.rulesCount++;
+            this._clearRequestCache();
+        },
+
+        /**
+         * Removes rule from the RequestFilter.
+         * Rule is removed from one of underlying filters depending on the rule type.
+         *
+         * @param rule Rule to be removed
+         */
+        removeRule: function (rule) {
+            if (rule === null) {
+                adguard.console.error("FilterRule must not be null");
+                return;
+            }
+            if (rule instanceof adguard.rules.UrlFilterRule) {
+                if (rule.whiteListRule) {
+                    this.urlWhiteFilter.removeRule(rule);
+                } else {
+                    this.urlBlockingFilter.removeRule(rule);
+                }
+            } else if (rule instanceof adguard.rules.CssFilterRule) {
+                this.cssFilter.removeRule(rule);
+            } else if (rule instanceof adguard.rules.ScriptFilterRule) {
+                this.scriptFilter.removeRule(rule);
+            }
+            this.rulesCount--;
+            this._clearRequestCache();
+        },
+
+        /**
+         * Returns the array of loaded rules
+         */
+        getRules: function () {
+            var result = [];
+
+            result = result.concat(this.urlWhiteFilter.getRules());
+            result = result.concat(this.urlBlockingFilter.getRules());
+            result = result.concat(this.cssFilter.getRules());
+            result = result.concat(this.scriptFilter.getRules());
+
+            return result;
+        },
+
+        /**
+         * Builds CSS for the specified web page.
+         * Only element hiding rules are used to build this CSS:
+         * http://adguard.com/en/filterrules.html#hideRules
+         *
+         * @param url Page URL
+         * @param genericHide flag to hide common rules
+         * @returns CSS ready to be injected
+         */
+        getSelectorsForUrl: function (url, genericHide) {
+            var domain = adguard.utils.url.getDomainName(url);
+            if (adguard.prefs.collectHitsCountEnabled && adguard.settings.collectHitsCount()) {
+                // If user has enabled "Send statistics for ad filters usage" option we build CSS with enabled hits stats.
+                // In this case style contains "content" with filter identifier and rule text.
+                var selectors = this.cssFilter.buildCssHits(domain, genericHide);
+                selectors.cssHitsCounterEnabled = true;
+                return selectors;
+            } else {
+                return this.cssFilter.buildCss(domain, genericHide);
+            }
+        },
+
+        /**
+         * Builds CSS for the specified web page.
+         * Only CSS injection rules used to build this CSS:
+         * http://adguard.com/en/filterrules.html#cssInjection
+         *
+         * @param url Page URL
+         * @param genericHide flag to hide common rules
+         * @returns CSS ready to be injected.
+         */
+        getInjectedSelectorsForUrl: function (url, genericHide) {
+            var domain = adguard.utils.url.getDomainName(url);
+            return this.cssFilter.buildInjectCss(domain, genericHide);
+        },
+
+        /**
+         * Builds domain-specific JS injection for the specified page.
+         * http://adguard.com/en/filterrules.html#javascriptInjection
+         *
+         * @param url Page URL
+         * @returns Javascript
+         */
+        getScriptsForUrl: function (url) {
+            var domain = adguard.utils.url.toPunyCode(adguard.utils.url.getDomainName(url));
+            return this.scriptFilter.buildScript(domain);
+        },
+
+        /**
+         * Clears RequestFilter
+         */
+        clearRules: function () {
+            this.urlWhiteFilter.clearRules();
+            this.urlBlockingFilter.clearRules();
+            this.cssFilter.clearRules();
+            this._clearRequestCache();
+        },
+
+        /**
+         * Searches for the whitelist rule for the specified pair (url/referrer)
+         *
+         * @param requestUrl  Request URL
+         * @param referrer    Referrer
+         * @param requestType        Exception rule modifier (either DOCUMENT or ELEMHIDE or JSINJECT)
+         * @returns Filter rule found or null
+         */
+        findWhiteListRule: function (requestUrl, referrer, requestType) {
+
+            var refHost = adguard.utils.url.getHost(referrer);
+            var thirdParty = adguard.utils.url.isThirdPartyRequest(requestUrl, referrer);
+
+            var cacheItem = this._searchRequestCache(requestUrl, refHost, requestType);
+
+            if (cacheItem) {
+                // Element with zero index is a filter rule found last time
+                return cacheItem[0];
+            }
+
+            var rule = this._checkWhiteList(requestUrl, refHost, requestType, thirdParty);
+
+            this._saveResultToCache(requestUrl, rule, refHost, requestType);
+            return rule;
+        },
+
+        /**
+         * Searches for the filter rule for the specified request.
+         *
+         * @param requestUrl            Request URL
+         * @param documentUrl           Document URL
+         * @param requestType           Request content type (one of UrlFilterRule.contentTypes)
+         * @param documentWhitelistRule (optional) Document-level whitelist rule
+         * @returns Rule found or null
+         */
+        findRuleForRequest: function (requestUrl, documentUrl, requestType, documentWhitelistRule) {
+
+            var documentHost = adguard.utils.url.getHost(documentUrl);
+            var thirdParty = adguard.utils.url.isThirdPartyRequest(requestUrl, documentUrl);
+
+            var cacheItem = this._searchRequestCache(requestUrl, documentHost, requestType);
+
+            if (cacheItem) {
+                // Element with zero index is a filter rule found last time
+                return cacheItem[0];
+            }
+
+            var rule = this._findRuleForRequest(requestUrl, documentHost, requestType, thirdParty, documentWhitelistRule);
+
+            this._saveResultToCache(requestUrl, rule, documentHost, requestType);
+            return rule;
+        },
+
+        /**
+         * Checks if exception rule is present for the URL/Referrer pair
+         *
+         * @param requestUrl    Request URL
+         * @param documentHost  Document URL host
+         * @param requestType   Request content type (one of UrlFilterRule.contentTypes)
+         * @param thirdParty    Is request third-party or not
+         * @returns Filter rule found or null
+         * @private
+         */
+        _checkWhiteList: function (requestUrl, documentHost, requestType, thirdParty) {
+            if (this.urlWhiteFilter === null || adguard.utils.strings.isEmpty(requestUrl)) {
+                return null;
+            }
+            return this.urlWhiteFilter.isFiltered(requestUrl, documentHost, requestType, thirdParty);
+        },
+
+        /**
+         * Checks if there is a rule blocking this request
+         *
+         * @param requestUrl    Request URL
+         * @param refHost       Referrer host
+         * @param requestType   Request content type (one of UrlFilterRule.contentTypes)
+         * @param thirdParty    Is request third-party or not
+         * @param genericRulesAllowed    Is generic rules allowed
+         * @returns Filter rule found or null
+         * @private
+         */
+        _checkUrlBlockingList: function (requestUrl, refHost, requestType, thirdParty, genericRulesAllowed) {
+            if (this.urlBlockingFilter === null || adguard.utils.strings.isEmpty(requestUrl)) {
+                return null;
+            }
+
+            return this.urlBlockingFilter.isFiltered(requestUrl, refHost, requestType, thirdParty, !genericRulesAllowed);
+        },
+
+        /**
+         * Searches the rule for request.
+         *
+         * @param requestUrl    Request URL
+         * @param documentHost  Document host
+         * @param requestType   Request content type (one of UrlFilterRule.contentTypes)
+         * @param thirdParty    Is request third-party or not
+         * @param documentWhiteListRule (optional) Document-level whitelist rule
+         * @returns Filter rule found or null
+         * @private
+         */
+        _findRuleForRequest: function (requestUrl, documentHost, requestType, thirdParty, documentWhiteListRule) {
+
+            adguard.console.debug("Filtering http request for url: {0}, document: {1}, requestType: {2}", requestUrl, documentHost, requestType);
+
+            // STEP 1: Looking for exception rule, which could be applied to the current request
+
+            // Checks white list for a rule for this RequestUrl. If something is found - returning it.
+            var urlWhiteListRule = this._checkWhiteList(requestUrl, documentHost, requestType, thirdParty);
+
+            // If UrlBlock is set - than we should not use UrlBlockingFilter against this request.
+            // Now check if document rule has $genericblock or $urlblock modifier
+            var genericRulesAllowed = !documentWhiteListRule || !documentWhiteListRule.checkContentType("GENERICBLOCK");
+            var urlRulesAllowed = !documentWhiteListRule || !documentWhiteListRule.checkContentType("URLBLOCK");
+
+            // STEP 2: Looking for blocking rule, which could be applied to the current request
+
+            // Look for blocking rules
+            var blockingRule = this._checkUrlBlockingList(requestUrl, documentHost, requestType, thirdParty, genericRulesAllowed);
+
+            // STEP 3: Analyze results, first - basic exception rule
+
+            if (urlWhiteListRule &&
+                    // Please note, that if blocking rule has $important modifier, it could
+                    // overcome existing exception rule
+                (urlWhiteListRule.isImportant || !blockingRule || !blockingRule.isImportant)) {
+                adguard.console.debug("White list rule found {0} for url: {1} document: {2}, requestType: {3}", urlWhiteListRule.ruleText, requestUrl, documentHost, requestType);
+                return urlWhiteListRule;
+            }
+
+            if (!genericRulesAllowed || !urlRulesAllowed) {
+                adguard.console.debug("White list rule {0} found for document: {1}", documentWhiteListRule.ruleText, documentHost);
+            }
+
+            if (!urlRulesAllowed) {
+                // URL whitelisted
+                return documentWhiteListRule;
+            }
+
+            if (blockingRule) {
+                adguard.console.debug("Black list rule {0} found for url: {1}, document: {2}, requestType: {3}", blockingRule.ruleText, requestUrl, documentHost, requestType);
+            }
+
+            return blockingRule;
+        },
+
+        /**
+         * Searches for cached filter rule
+         *
+         * @param requestUrl Request url
+         * @param refHost Referrer host
+         * @param requestType Request type
+         * @private
+         */
+        _searchRequestCache: function (requestUrl, refHost, requestType) {
+            var cacheItem = this.requestCache[requestUrl];
+            if (!cacheItem) {
+                return null;
+            }
+
+            var c = cacheItem[requestType];
+            if (c && c[1] === refHost) {
+                return c;
+            }
+
+            return null;
+        },
+
+        /**
+         * Saves resulting filtering rule to requestCache
+         *
+         * @param requestUrl Request url
+         * @param rule Rule found
+         * @param refHost Referrer host
+         * @param requestType Request type
+         * @private
+         */
+        _saveResultToCache: function (requestUrl, rule, refHost, requestType) {
+            if (this.requestCacheSize > this.requestCacheMaxSize) {
+                this._clearRequestCache();
+            }
+            if (!this.requestCache[requestUrl]) {
+                this.requestCache[requestUrl] = Object.create(null);
+                this.requestCacheSize++;
+            }
+
+            //Two-levels gives us an ability to not to override cached item for different request types with the same url
+            this.requestCache[requestUrl][requestType] = [rule, refHost];
+        },
+
+        /**
+         * Clears request cache
+         * @private
+         */
+        _clearRequestCache: function () {
+            if (this.requestCacheSize === 0) {
+                return;
+            }
+
+            this.requestCache = Object.create(null);
+            this.requestCacheSize = 0;
+        }
+    };
+
+    adguard.RequestFilter = RequestFilter;
+
+})(adguard);