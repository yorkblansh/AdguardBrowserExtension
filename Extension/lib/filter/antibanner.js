<<<<<<< HEAD
/**
 * This file is part of Adguard Browser Extension (https://github.com/AdguardTeam/AdguardBrowserExtension).
 *
 * Adguard Browser Extension is free software: you can redistribute it and/or modify
 * it under the terms of the GNU Lesser General Public License as published by
 * the Free Software Foundation, either version 3 of the License, or
 * (at your option) any later version.
 *
 * Adguard Browser Extension is distributed in the hope that it will be useful,
 * but WITHOUT ANY WARRANTY; without even the implied warranty of
 * MERCHANTABILITY or FITNESS FOR A PARTICULAR PURPOSE.  See the
 * GNU Lesser General Public License for more details.
 *
 * You should have received a copy of the GNU Lesser General Public License
 * along with Adguard Browser Extension.  If not, see <http://www.gnu.org/licenses/>.
 */

/**
 * Creating service that manages our filter rules.
 */
adguard.antiBannerService = (function (adguard) {

    // Add synthetic user filter
    var userFilter = { filterId: adguard.utils.filters.USER_FILTER_ID };

    // Request filter contains all filter rules
    // This class does the actual filtering (checking URLs, constructing CSS/JS to inject, etc)
    var requestFilter = new adguard.RequestFilter();

    // Service is not initialized yet
    var requestFilterInitTime = 0;

    // Application is running flag
    var applicationRunning = false;

    // Application initialized flag (Sets on first call of 'start' method)
    var applicationInitialized = false;

    /**
     * Period for filters update check -- 48 hours
     */
    var UPDATE_FILTERS_PERIOD = 48 * 60 * 60 * 1000;

    /**
     * Delay before doing first filters update check -- 5 minutes
     */
    var UPDATE_FILTERS_DELAY = 5 * 60 * 1000;

    /**
     * Delay on application updated event
     */
    var APP_UPDATED_NOTIFICATION_DELAY = 10000;

    var FILTERS_CHANGE_DEBOUNCE_PERIOD = 1000;
    var RELOAD_FILTERS_DEBOUNCE_PERIOD = 1000;

    /**
     * List of events which cause RequestFilter re-creation
     * @type {Array}
     */
    var UPDATE_REQUEST_FILTER_EVENTS = [adguard.listeners.UPDATE_FILTER_RULES, adguard.listeners.FILTER_ENABLE_DISABLE];

    var isUpdateRequestFilterEvent = function (el) {
        return UPDATE_REQUEST_FILTER_EVENTS.indexOf(el.event) >= 0;
    };

    /**
     * List of events which cause saving filter rules to the rules storage
     * @type {Array}
     */
    var SAVE_FILTER_RULES_TO_STORAGE_EVENTS = [adguard.listeners.UPDATE_FILTER_RULES, adguard.listeners.ADD_RULES, adguard.listeners.REMOVE_RULE];

    var isSaveRulesToStorageEvent = function (el) {
        return SAVE_FILTER_RULES_TO_STORAGE_EVENTS.indexOf(el.event) >= 0;
    };

    var reloadedRules = false;

    /**
     * AntiBannerService initialize method. Process install, update or simple run.
     * @param options Constructor options
     * @param callback
     */
    function initialize(options, callback) {

        /**
         * Waits and notifies listener with application updated event
         *
         * @param runInfo
         */
        var notifyApplicationUpdated = function (runInfo) {
            setTimeout(function () {
                adguard.listeners.notifyListeners(adguard.listeners.APPLICATION_UPDATED, runInfo);
            }, APP_UPDATED_NOTIFICATION_DELAY);
        };

        /**
         * This method is called when filter subscriptions have been loaded from remote server.
         * It is used to recreate RequestFilter object.
         */
        var initRequestFilter = function () {
            loadFiltersVersionAndStateInfo();
            createRequestFilter(function () {
                addFiltersChangeEventListener();
                callback();
            });
        };

        /**
         * Callback for subscriptions loaded event
         */
        var onSubscriptionLoaded = function (runInfo) {

            // Subscribe to events which lead to update filters (e.g. switсh to optimized and back to default)
            subscribeToFiltersChangeEvents();

            if (runInfo.isFirstRun) {
                // Add event listener for filters change
                addFiltersChangeEventListener();
                // Run callback
                // Request filter will be initialized during install
                if (typeof options.onInstall === 'function') {
                    options.onInstall(callback);
                } else {
                    callback();
                }
            } else if (runInfo.isUpdate) {
                // Updating storage schema on extension update (if needed)
                adguard.applicationUpdateService.onUpdate(runInfo, initRequestFilter);
                // Show updated version popup
                notifyApplicationUpdated(runInfo);
            } else {
                // Init RequestFilter object
                initRequestFilter();
            }

            // Schedule filters update job
            scheduleFiltersUpdate(runInfo.isFirstRun);
        };

        /**
         * Init extension common info.
         */
        adguard.applicationUpdateService.getRunInfo(function (runInfo) {
            // Load subscription from the storage
            adguard.subscriptions.init(onSubscriptionLoaded.bind(null, runInfo));
        });
    }

    /**
     * Initialize application (process install or update) . Create and start request filter
     * @param options
     * @param callback
     */
    var start = function (options, callback) {

        if (applicationRunning === true) {
            callback();
            return;
        }
        applicationRunning = true;

        if (!applicationInitialized) {
            initialize(options, callback);
            applicationInitialized = true;
            return;
        }

        createRequestFilter(callback);
    };

    /**
     * Clear request filter
     */
    var stop = function () {
        applicationRunning = false;
        requestFilter = new adguard.RequestFilter();
        adguard.listeners.notifyListeners(adguard.listeners.REQUEST_FILTER_UPDATED, getRequestFilterInfo());
    };

    /**
     * Checks application has been initialized
     * @returns {boolean}
     */
    var isInitialized = function () {
        return applicationInitialized;
    };

    /**
     * Getter for request filter
     */
    var getRequestFilter = function () {
        return requestFilter;
    };

    /**
     * Loads filter from storage (if in extension package) or from backend
     *
     * @param filterId Filter identifier
     * @param callback Called when operation is finished
     */
    var addAntiBannerFilter = function (filterId, callback) {

        var filter = getFilterById(filterId);
        if (filter.installed) {
            callback(true);
            return;
        }

        var onFilterLoaded = function (success) {
            if (success) {
                filter.installed = true;
                adguard.listeners.notifyListeners(adguard.listeners.FILTER_ADD_REMOVE, filter);
            }
            callback(success);
        };

        if (filter.loaded) {
            onFilterLoaded(true);
            return;
        }

        /**
         * TODO: when we want to load filter from backend, we should retrieve metadata from backend too, but not from local file.
         */
        loadFilterRules(filter, false, onFilterLoaded);
    };

    /**
     * Reloads filters from backend
     *
     * @param successCallback
     * @param errorCallback
     * @private
     */
    function reloadAntiBannerFilters(successCallback, errorCallback) {
        resetFiltersVersion();
        checkAntiBannerFiltersUpdate(true, successCallback, errorCallback);
    }

    /**
     * Select filters for update. It depends on the time of last update.
     * @param forceUpdate Force update flag.
     * @returns object
     */
    function selectFilterIdsToUpdate(forceUpdate) {
        var filterIds = [];
        var customFilterIds = [];
        var filters = adguard.subscriptions.getFilters();
        for (var i = 0; i < filters.length; i++) {
            var filter = filters[i];
            if (filter.installed && filter.enabled) {
                // Check filters update period (or forceUpdate flag)
                var needUpdate = forceUpdate || (!filter.lastCheckTime || (Date.now() - filter.lastCheckTime) >= UPDATE_FILTERS_PERIOD);
                if (needUpdate) {
                    if (filter.customUrl) {
                        customFilterIds.push(filter.filterId);
                    } else {
                        filterIds.push(filter.filterId);
                    }
                }
            }
        }

        return {
            filterIds: filterIds,
            customFilterIds: customFilterIds
        };
    }

    /**
     * Checks filters updates.
     *
     * @param forceUpdate Normally we respect filter update period. But if this parameter is
     *                    true - we ignore it and check updates for all filters.
     * @param successCallback Called if filters were updated successfully
     * @param errorCallback Called if something gone wrong
     */
    var checkAntiBannerFiltersUpdate = function (forceUpdate, successCallback, errorCallback) {

        successCallback = successCallback || function () {
            // Empty callback
        };
        errorCallback = errorCallback || function () {
            // Empty callback
        };

        // Don't update in background if request filter isn't running
        if (!forceUpdate && !applicationRunning) {
            return;
        }

        adguard.console.info("Start checking filters updates");

        // Select filters for update
        var toUpdate = selectFilterIdsToUpdate(forceUpdate);
        var filterIdsToUpdate = toUpdate.filterIds;
        var customFilterIdsToUpdate = toUpdate.customFilterIds;

        var totalToUpdate = filterIdsToUpdate.length + customFilterIdsToUpdate.length;
        if (totalToUpdate === 0) {
            if (successCallback) {
                successCallback([]);
                return;
            }
        }

        adguard.console.info("Checking updates for {0} filters", totalToUpdate);

        // Load filters with changed version
        var loadFiltersFromBackendCallback = function (filterMetadataList) {
            loadFiltersFromBackend(filterMetadataList, function (success, filterIds) {
                if (success) {
                    var filters = [];
                    for (var i = 0; i < filterIds.length; i++) {
                        var filter = adguard.subscriptions.getFilter(filterIds[i]);
                        if (filter) {
                            filters.push(filter);
                        }
                    }

                    updateCustomFilters(customFilterIdsToUpdate, function (customFilters) {
                        successCallback(filters.concat(customFilters));
                    });
                } else {
                    errorCallback();
                }
            });
        };

        // Method is called after we have got server response
        // Now we check filters version and update filter if needed
        var onLoadFilterMetadataList = function (success, filterMetadataList) {
            if (success) {
                var filterMetadataListToUpdate = [];
                for (var i = 0; i < filterMetadataList.length; i++) {
                    var filterMetadata = filterMetadataList[i];
                    var filter = adguard.subscriptions.getFilter(filterMetadata.filterId);
                    if (filter && filterMetadata.version && adguard.utils.browser.isGreaterVersion(filterMetadata.version, filter.version)) {
                        adguard.console.info("Updating filter {0} to version {1}", filter.filterId, filterMetadata.version);
                        filterMetadataListToUpdate.push(filterMetadata);
                    }
                }
                loadFiltersFromBackendCallback(filterMetadataListToUpdate);
            } else {
                errorCallback();
            }
        };

        // Retrieve current filters metadata for update
        loadFiltersMetadataFromBackend(filterIdsToUpdate, onLoadFilterMetadataList);
    };

    /**
     * Update filters with custom urls
     *
     * @param customFilterIds
     * @param callback
     */
    function updateCustomFilters(customFilterIds, callback) {
        if (customFilterIds.length === 0) {
            callback([]);
            return;
        }

        var dfds = [];
        var filters = [];
        for (var i = 0; i < customFilterIds.length; i++) {
            var filter = adguard.subscriptions.getFilter(customFilterIds[i]);

            dfds.push((function (filter, filters) {
                var dfd = new adguard.utils.Promise();

                adguard.subscriptions.updateCustomFilter(filter.customUrl, function (filterId) {
                    if (filterId) {
                        filters.push(filter);
                    }

                    dfd.resolve();
                });

                return dfd;
            })(filter, filters));
        }

        adguard.utils.Promise.all(dfds).then(function () {
            adguard.console.info("Custom filters updated");
            callback(filters);
        });
    }

    /**
     * Resets all filters versions
     */
    function resetFiltersVersion() {

        var RESET_VERSION = "0.0.0.0";

        var filters = adguard.subscriptions.getFilters();
        for (var i = 0; i < filters.length; i++) {
            var filter = filters[i];
            filter.version = RESET_VERSION;
        }
    }

    /**
     * Updates filters version and state info.
     * Loads this data from the storage and then updates adguard.subscription.filters property
     *
     * @private
     */
    function loadFiltersVersionAndStateInfo() {

        // Load filters metadata from the storage
        var filtersVersionInfo = adguard.filtersState.getFiltersVersion();
        // Load filters state from the storage
        var filtersStateInfo = adguard.filtersState.getFiltersState();

        var filters = adguard.subscriptions.getFilters();

        for (var i = 0; i < filters.length; i++) {
            var filter = filters[i];
            var filterId = filter.filterId;
            var versionInfo = filtersVersionInfo[filterId];
            var stateInfo = filtersStateInfo[filterId];
            if (versionInfo) {
                filter.version = versionInfo.version;
                filter.lastCheckTime = versionInfo.lastCheckTime;
                filter.lastUpdateTime = versionInfo.lastUpdateTime;
            }
            if (stateInfo) {
                filter.enabled = stateInfo.enabled;
                filter.installed = stateInfo.installed;
                filter.loaded = stateInfo.loaded;
            }
        }
    }

    /**
     * Called when filters were loaded from the storage
     *
     * @param rulesFilterMap Map for populating rules (filterId -> rules collection)
     * @param callback Called when request filter is initialized
     */
    function onFiltersLoadedFromStorage(rulesFilterMap, callback) {

        var start = new Date().getTime();

        // We create filter rules using chunks of the specified length
        // We are doing this for FF as everything in FF is done on the UI thread
        // Request filter creation is rather slow operation so we should
        // use setTimeout calls to give UI thread some time.
        var async = adguard.prefs.speedupStartup() || false;
        var asyncStep = 1000;
        adguard.console.info('Starting request filter initialization. Async={0}', async);

        // Empty request filter
        var newRequestFilter = new adguard.RequestFilter();

        if (requestFilterInitTime === 0) {
            // Setting the time of request filter very first initialization
            requestFilterInitTime = new Date().getTime();
            adguard.listeners.notifyListeners(adguard.listeners.APPLICATION_INITIALIZED);
        }

        // Supplement object to make sure that we use only unique filter rules
        var uniqueRules = Object.create(null);

        /**
         * Checks rulesFilterMap is empty (no one of filters are enabled)
         * @param rulesFilterMap
         * @returns {boolean}
         */
        function isEmptyRulesFilterMap(rulesFilterMap) {

            var enabledFilterIds = Object.keys(rulesFilterMap);
            if (enabledFilterIds.length === 0) {
                return true;
            }

            // User filter is enabled by default, but it may not contain any rules
            var userFilterId = adguard.utils.filters.USER_FILTER_ID;
            if (enabledFilterIds.length === 1 && enabledFilterIds[0] == userFilterId) {
                var userRules = rulesFilterMap[userFilterId];
                if (!userRules || userRules.length === 0) {
                    return true;
                }
            }

            return false;
        }

        /**
         * STEP 3: Called when request filter has been filled with rules.
         * This is the last step of request filter initialization.
         */
        var requestFilterInitialized = function () {

            // Request filter is ready
            requestFilter = newRequestFilter;

            if (callback && typeof callback === "function") {
                callback();
            }

            adguard.listeners.notifyListeners(adguard.listeners.REQUEST_FILTER_UPDATED, getRequestFilterInfo());
            adguard.console.info("Finished request filter initialization in {0} ms. Rules count: {1}", (new Date().getTime() - start), newRequestFilter.rulesCount);

            /**
             * If no one of filters is enabled, don't reload rules
             */
            if (isEmptyRulesFilterMap(rulesFilterMap)) {
                return;
            }

            if (newRequestFilter.rulesCount === 0 && !reloadedRules) {
                //https://github.com/AdguardTeam/AdguardBrowserExtension/issues/205
                adguard.console.info("No rules have been found - checking filter updates");
                reloadAntiBannerFilters();
                reloadedRules = true;
            } else if (newRequestFilter.rulesCount > 0 && reloadedRules) {
                adguard.console.info("Filters reloaded, deleting reloadRules flag");
                reloadedRules = false;
            }
        };

        /**
         * Supplement function for adding rules to the request filter
         *
         * @param filterId Filter identifier
         * @param rulesTexts Array with filter rules
         * @param startIdx Start index of the rules array
         * @param endIdx End index of the rules array
         */
        var addRules = function (filterId, rulesTexts, startIdx, endIdx) {
            if (!rulesTexts) {
                return;
            }

            for (var i = startIdx; i < rulesTexts.length && i < endIdx; i++) {
                var ruleText = rulesTexts[i];
                if (ruleText in uniqueRules) {
                    // Do not allow duplicates
                    continue;
                }
                uniqueRules[ruleText] = true;
                var rule = adguard.rules.builder.createRule(ruleText, filterId);

                if (rule !== null) {
                    newRequestFilter.addRule(rule);
                }
            }
        };

        /**
         * Asyncronously adds rules to the request filter.
         */
        var addRulesAsync = function (filterId, rulesTexts, startIdx, stopIdx, prevDfd) {

            var dfd = new adguard.utils.Promise();

            prevDfd.then(function () {
                setTimeout(function () {
                    addRules(filterId, rulesTexts, startIdx, stopIdx);
                    dfd.resolve();
                }, 1);
            });

            return dfd;
        };

        /**
         * Asynchronously fills request filter with rules.
         */
        var fillRequestFilterAsync = function () {
            // Async loading starts when we resolve this promise
            var rootDfd = new adguard.utils.Promise();
            var prevDfd = null;
            var dfds = [];

            // Go through all filters in the map
            for (var filterId in rulesFilterMap) { // jshint ignore:line
                // To number
                filterId = filterId - 0;
                if (filterId != adguard.utils.filters.USER_FILTER_ID) {
                    var rulesTexts = rulesFilterMap[filterId];

                    for (var i = 0; i < rulesTexts.length; i += asyncStep) {
                        prevDfd = addRulesAsync(filterId, rulesTexts, i, i + asyncStep, prevDfd || rootDfd);
                        dfds.push(prevDfd);
                    }
                }
            }

            // User filter should be the last
            // https://github.com/AdguardTeam/AdguardBrowserExtension/issues/117
            var userRules = rulesFilterMap[adguard.utils.filters.USER_FILTER_ID];
            addRulesAsync(adguard.utils.filters.USER_FILTER_ID, userRules, 0, userRules.length, prevDfd || rootDfd);

            adguard.utils.Promise.all(dfds).then(function () {
                requestFilterInitialized();
            });

            // Start execution
            rootDfd.resolve();
        };

        /**
         * Synchronously fills request filter with rules
         */
        var fillRequestFilterSync = function () {

            // Go through all filters in the map
            for (var filterId in rulesFilterMap) { // jshint ignore:line

                // To number
                filterId = filterId - 0;
                if (filterId != adguard.utils.filters.USER_FILTER_ID) {
                    var rulesTexts = rulesFilterMap[filterId];
                    addRules(filterId, rulesTexts, 0, rulesTexts.length);
                }
            }

            // User filter should be the last
            // https://github.com/AdguardTeam/AdguardBrowserExtension/issues/117
            var userRules = rulesFilterMap[adguard.utils.filters.USER_FILTER_ID];
            addRules(adguard.utils.filters.USER_FILTER_ID, userRules, 0, userRules.length);
            requestFilterInitialized();
        };

        if (async) {
            fillRequestFilterAsync();
        } else {
            fillRequestFilterSync();
        }
    }

    /**
     * Create new request filter and add distinct rules from the storage.
     *
     * @param callback Called after request filter has been created
     * @private
     */
    function createRequestFilter(callback) {

        if (applicationRunning === false) {
            if (typeof callback === 'function') {
                callback();
            }
            return;
        }

        var start = new Date().getTime();
        adguard.console.info('Starting loading filter rules from the storage');

        // Prepare map for filter rules
        // Map key is filter ID
        // Map value is array with filter rules
        var rulesFilterMap = Object.create(null);

        /**
         * STEP 2: Called when all filter rules have been loaded from storage
         */
        var loadAllFilterRulesDone = function () {
            adguard.console.info('Finished loading filter rules from the storage in {0} ms', (new Date().getTime() - start));
            onFiltersLoadedFromStorage(rulesFilterMap, callback);
        };

        /**
         * Loads filter rules from storage
         *
         * @param filterId Filter identifier
         * @param rulesFilterMap Map for loading rules
         * @returns {*} Deferred object
         */
        var loadFilterRulesFromStorage = function (filterId, rulesFilterMap) {
            var dfd = new adguard.utils.Promise();

            adguard.rulesStorage.read(filterId, function (rulesText) {
                if (rulesText) {
                    rulesFilterMap[filterId] = rulesText;
                }
                dfd.resolve();
            });

            return dfd;
        };

        /**
         * STEP 1: load all filters from the storage.
         */
        var loadFilterRules = function () {
            var dfds = [];
            var filters = adguard.subscriptions.getFilters();
            for (var i = 0; i < filters.length; i++) {
                var filter = filters[i];
                if (filter.enabled) {
                    dfds.push(loadFilterRulesFromStorage(filter.filterId, rulesFilterMap));
                }
            }
            dfds.push(loadUserRulesToRequestFilter(rulesFilterMap));

            // Load all filters and then recreate request filter
            adguard.utils.Promise.all(dfds).then(loadAllFilterRulesDone);
        };

        loadFilterRules();
    }

    /**
     * Adds user rules (got from the storage) to request filter
     *
     * @param rulesFilterMap Map for loading rules
     * @returns {*} Deferred object
     * @private
     */
    function loadUserRulesToRequestFilter(rulesFilterMap) {

        var dfd = new adguard.utils.Promise();

        var filterId = adguard.utils.filters.USER_FILTER_ID;
        adguard.rulesStorage.read(filterId, function (rulesText) {

            if (!rulesText) {
                dfd.resolve();
                return;
            }

            rulesFilterMap[filterId] = rulesText;
            dfd.resolve();
        });

        return dfd;
    }

    /**
     * Request Filter info
     */
    var getRequestFilterInfo = function () {
        var rulesCount = 0;
        if (requestFilter) {
            rulesCount = requestFilter.rulesCount;
        }
        return {
            rulesCount: rulesCount
        };
    };

    /**
     * Adds event listener for filters changes.
     * If filter is somehow changed this method checks if we should save changes to the storage
     * and if we should recreate RequestFilter.
     *
     * @private
     */
    function addFiltersChangeEventListener() {

        var filterEventsHistory = [];
        var onFilterChangeTimeout = null;

        var processFilterEvent = function (event, filter, rules) {

            filterEventsHistory.push({ event: event, filter: filter, rules: rules });

            if (onFilterChangeTimeout !== null) {
                clearTimeout(onFilterChangeTimeout);
            }

            onFilterChangeTimeout = setTimeout(function () {

                var filterEvents = filterEventsHistory.slice(0);
                filterEventsHistory = [];
                onFilterChangeTimeout = null;

                var needCreateRequestFilter = filterEvents.some(isUpdateRequestFilterEvent);

                // Split by filterId
                var eventsByFilter = Object.create(null);
                for (var i = 0; i < filterEvents.length; i++) {
                    var filterEvent = filterEvents[i];
                    if (!(filterEvent.filter.filterId in eventsByFilter)) {
                        eventsByFilter[filterEvent.filter.filterId] = [];
                    }
                    eventsByFilter[filterEvent.filter.filterId].push(filterEvent);
                }

                var dfds = [];
                for (var filterId in eventsByFilter) { // jshint ignore:line
                    var needSaveRulesToStorage = eventsByFilter[filterId].some(isSaveRulesToStorageEvent);
                    if (!needSaveRulesToStorage) {
                        continue;
                    }
                    var dfd = processSaveFilterRulesToStorageEvents(filterId, eventsByFilter[filterId]);
                    dfds.push(dfd);
                }

                if (needCreateRequestFilter) {
                    // Rules will be added to request filter lazy, listeners will be notified about REQUEST_FILTER_UPDATED later
                    adguard.utils.Promise.all(dfds).then(createRequestFilter);
                } else {
                    // Rules are already in request filter, notify listeners
                    adguard.listeners.notifyListeners(adguard.listeners.REQUEST_FILTER_UPDATED, getRequestFilterInfo());
                }

            }, FILTERS_CHANGE_DEBOUNCE_PERIOD);

        };

        adguard.listeners.addListener(function (event, filter, rules) {
            switch (event) {
                case adguard.listeners.ADD_RULES:
                case adguard.listeners.REMOVE_RULE:
                case adguard.listeners.UPDATE_FILTER_RULES:
                case adguard.listeners.FILTER_ENABLE_DISABLE:
                    processFilterEvent(event, filter, rules);
                    break;
            }
        });
    }

    /**
     * Saves updated filter rules to the storage.
     *
     * @param filterId Filter id
     * @param events Events (what has changed?)
     * @private
     */
    function processSaveFilterRulesToStorageEvents(filterId, events) {

        var dfd = new adguard.utils.Promise();

        adguard.rulesStorage.read(filterId, function (loadedRulesText) {

            for (var i = 0; i < events.length; i++) {

                if (!loadedRulesText) {
                    loadedRulesText = [];
                }

                var event = events[i];
                var eventType = event.event;
                var eventRules = event.rules;

                switch (eventType) {
                    case adguard.listeners.ADD_RULES:
                        loadedRulesText = loadedRulesText.concat(eventRules);
                        adguard.console.debug("Add {0} rules to filter {1}", eventRules.length, filterId);
                        break;
                    case adguard.listeners.REMOVE_RULE:
                        var actionRule = eventRules[0];
                        adguard.utils.collections.removeAll(loadedRulesText, actionRule);
                        adguard.console.debug("Remove {0} rule from filter {1}", actionRule, filterId);
                        break;
                    case adguard.listeners.UPDATE_FILTER_RULES:
                        loadedRulesText = eventRules;
                        adguard.console.debug("Update filter {0} rules count to {1}", filterId, eventRules.length);
                        break;
                }
            }

            adguard.console.debug("Save {0} rules to filter {1}", loadedRulesText.length, filterId);
            adguard.rulesStorage.write(filterId, loadedRulesText, function () {
                dfd.resolve();
                if (filterId == adguard.utils.filters.USER_FILTER_ID) {
                    adguard.listeners.notifyListeners(adguard.listeners.UPDATE_USER_FILTER_RULES, getRequestFilterInfo());
                }
            });
        });

        return dfd;
    }

    /**
     * Subscribe to events which lead to filters update.
     * @private
     */
    function subscribeToFiltersChangeEvents() {

        // on USE_OPTIMIZED_FILTERS setting change we need to reload filters
        var onUsedOptimizedFiltersChange = adguard.utils.concurrent.debounce(reloadAntiBannerFilters, RELOAD_FILTERS_DEBOUNCE_PERIOD);

        adguard.settings.onUpdated.addListener(function (setting) {
            if (setting === adguard.settings.USE_OPTIMIZED_FILTERS) {
                onUsedOptimizedFiltersChange();
                return;
            }
            if (setting === adguard.settings.DISABLE_COLLECT_HITS) {
                getRequestFilter().cssFilter.dirty = true;
            }
        });
    }

    /**
     * Schedules filters update job
     *
     * @param isFirstRun App first run flag
     * @private
     */
    function scheduleFiltersUpdate(isFirstRun) {

        // First run delay
        setTimeout(checkAntiBannerFiltersUpdate, UPDATE_FILTERS_DELAY, isFirstRun === true);

        // Scheduling job
        var scheduleUpdate = function () {
            setTimeout(function () {
                try {
                    checkAntiBannerFiltersUpdate();
                } catch (ex) {
                    adguard.console.error("Error update filters, cause {0}", ex);
                }
                scheduleUpdate();
            }, UPDATE_FILTERS_PERIOD);
        };

        scheduleUpdate();
    }

    /**
     * Gets filter by ID.
     * Throws exception if filter not found.
     *
     * @param filterId Filter identifier
     * @returns {*} Filter got from adguard.subscriptions.getFilter
     * @private
     */
    function getFilterById(filterId) {
        var filter = adguard.subscriptions.getFilter(filterId);
        if (!filter) {
            throw 'Filter with id ' + filterId + ' not found';
        }
        return filter;
    }

    /**
     * Loads filters (ony-by-one) from the remote server
     *
     * @param filterMetadataList List of filter metadata to load
     * @param callback Called when filters have been loaded
     * @private
     */
    function loadFiltersFromBackend(filterMetadataList, callback) {

        var dfds = [];
        var loadedFilters = [];

        filterMetadataList.forEach(function (filterMetadata) {
            var dfd = new adguard.utils.Promise();
            dfds.push(dfd);

            loadFilterRules(filterMetadata, true, function (success) {
                if (!success) {
                    dfd.reject();
                    return;
                }

                loadedFilters.push(filterMetadata.filterId);
                dfd.resolve();
            });
        });

        adguard.utils.Promise.all(dfds).then(function () {
            callback(true, loadedFilters);
        }, function () {
            callback(false);
        });
    }

    /**
     * Loads filter rules
     *
     * @param filterMetadata Filter metadata
     * @param forceRemote Force download filter rules from remote server (if false try to download local copy of rules if it's possible)
     * @param callback Called when filter rules have been loaded
     * @private
     */
    function loadFilterRules(filterMetadata, forceRemote, callback) {

        var filter = getFilterById(filterMetadata.filterId);

        filter._isDownloading = true;
        adguard.listeners.notifyListeners(adguard.listeners.START_DOWNLOAD_FILTER, filter);

        var successCallback = function (filterRules) {
            adguard.console.info("Retrieved response from server for filter {0}, rules count: {1}", filter.filterId, filterRules.length);
            delete filter._isDownloading;
            filter.version = filterMetadata.version;
            filter.lastUpdateTime = filterMetadata.timeUpdated;
            filter.lastCheckTime = Date.now();
            filter.loaded = true;
            //notify listeners
            adguard.listeners.notifyListeners(adguard.listeners.SUCCESS_DOWNLOAD_FILTER, filter);
            adguard.listeners.notifyListeners(adguard.listeners.UPDATE_FILTER_RULES, filter, filterRules);
            callback(true);
        };

        var errorCallback = function (cause) {
            adguard.console.error("Error retrieved response from server for filter {0}, cause: {1}", filter.filterId, cause || "");
            delete filter._isDownloading;
            adguard.listeners.notifyListeners(adguard.listeners.ERROR_DOWNLOAD_FILTER, filter);
            callback(false);
        };

        adguard.backend.loadFilterRules(filter.filterId, forceRemote, adguard.settings.isUseOptimizedFiltersEnabled(), successCallback, errorCallback);
    }

    /**
     * Loads filter versions from remote server
     *
     * @param filterIds Filter identifiers
     * @param callback Callback (called when load is finished)
     * @private
     */
    function loadFiltersMetadataFromBackend(filterIds, callback) {

        if (filterIds.length === 0) {
            callback(true, []);
            return;
        }

        var loadSuccess = function (filterMetadataList) {
            adguard.console.debug("Retrieved response from server for {0} filters, result: {1} metadata", filterIds.length, filterMetadataList.length);
            callback(true, filterMetadataList);
        };

        var loadError = function (request, cause) {
            adguard.console.error("Error retrieved response from server for filters {0}, cause: {1} {2}", filterIds, request.statusText, cause || "");
            callback(false);
        };

        adguard.backend.loadFiltersMetadata(filterIds, loadSuccess, loadError);
    }

    /**
     * Get request filter initialization time
     * @returns {number}
     */
    var getRequestFilterInitTime = function () {
        return requestFilterInitTime;
    };

    /**
     * Add rules to filter
     * @param rulesText
     * @returns {Array}
     */
    var addUserFilterRules = function (rulesText) {
        var rules = [];
        for (var i = 0; i < rulesText.length; i++) {
            var rule = adguard.rules.builder.createRule(rulesText[i], adguard.utils.filters.USER_FILTER_ID);
            if (rule !== null) {
                rules.push(rule);
            }
        }
        requestFilter.addRules(rules);

        adguard.listeners.notifyListeners(adguard.listeners.ADD_RULES, userFilter, rulesText);
        adguard.listeners.notifyListeners(adguard.listeners.UPDATE_USER_FILTER_RULES, getRequestFilterInfo());

        return rules;
    };

    /**
     * Updates filter rules
     * @param rulesText Rules text
     */
    var updateUserFilterRules = function (rulesText) {
        adguard.listeners.notifyListeners(adguard.listeners.UPDATE_FILTER_RULES, userFilter, rulesText);
        adguard.listeners.notifyListeners(adguard.listeners.UPDATE_USER_FILTER_RULES, getRequestFilterInfo());
    };

    /**
     * Remove rule from filter
     * @param ruleText
     */
    var removeUserFilterRule = function (ruleText) {
        var rule = adguard.rules.builder.createRule(ruleText, adguard.utils.filters.USER_FILTER_ID);
        if (rule !== null) {
            requestFilter.removeRule(rule);
        }
        adguard.listeners.notifyListeners(adguard.listeners.REMOVE_RULE, userFilter, [ruleText]);
    };

    return {

        start: start,
        stop: stop,
        isInitialized: isInitialized,

        addAntiBannerFilter: addAntiBannerFilter,

        getRequestFilter: getRequestFilter,
        getRequestFilterInitTime: getRequestFilterInitTime,

        addUserFilterRules: addUserFilterRules,
        updateUserFilterRules: updateUserFilterRules,
        removeUserFilterRule: removeUserFilterRule,

        getRequestFilterInfo: getRequestFilterInfo,

        checkAntiBannerFiltersUpdate: checkAntiBannerFiltersUpdate
    };

})(adguard);

/**
 * Api for filtering and elements hiding.
 */
adguard.requestFilter = (function (adguard) {

    'use strict';

    var antiBannerService = adguard.antiBannerService;

    function getRequestFilter() {
        return antiBannerService.getRequestFilter();
    }

    /**
     * @returns boolean true when request filter was initialized first time
     */
    var isReady = function () {
        return antiBannerService.getRequestFilterInitTime() > 0;
    };

    /**
     * When browser just started we need some time on request filter initialization.
     * This could be a problem in case when browser has a homepage and it is just started.
     * In this case request filter is not yet initalized so we don't block requests and inject css.
     * To fix this, content script will repeat requests for selectors until request filter is ready
     * and it will also collapse all elements which should have been blocked.
     *
     * @returns boolean true if we should collapse elements with content script
     */
    var shouldCollapseAllElements = function () {
        // We assume that if content script is requesting CSS in first 5 seconds after request filter init,
        // then it is possible, that we've missed some elements and now we should collapse these elements
        var requestFilterInitTime = antiBannerService.getRequestFilterInitTime();
        return (requestFilterInitTime > 0) && (requestFilterInitTime + 5000 > new Date().getTime());
    };

    var getRules = function () {
        return getRequestFilter().getRules();
    };
    var findRuleForRequest = function (requestUrl, documentUrl, requestType, documentWhitelistRule) {
        return getRequestFilter().findRuleForRequest(requestUrl, documentUrl, requestType, documentWhitelistRule);
    };
    var findWhiteListRule = function (requestUrl, referrer, requestType) {
        return getRequestFilter().findWhiteListRule(requestUrl, referrer, requestType);
    };

    var getSelectorsForUrl = function (documentUrl, genericHideFlag) {
        return getRequestFilter().getSelectorsForUrl(documentUrl, genericHideFlag);
    };
    var getInjectedSelectorsForUrl = function (documentUrl, genericHideFlag) {
        return getRequestFilter().getInjectedSelectorsForUrl(documentUrl, genericHideFlag);
    };
    var getScriptsForUrl = function (documentUrl) {
        return getRequestFilter().getScriptsForUrl(documentUrl);
    };
    var getScriptsStringForUrl = function (documentUrl) {
        return getRequestFilter().getScriptsStringForUrl(documentUrl);
    };
    var getContentRulesForUrl = function (documentUrl) {
        return getRequestFilter().getContentRulesForUrl(documentUrl);
    };

    var getMatchedElementsForContentRules = function (doc, rules) {
        return getRequestFilter().getMatchedElementsForContentRules(doc, rules);
    };

    var getCspRules = function (requestUrl, referrer, requestType) {
        return getRequestFilter().findCspRules(requestUrl, referrer, requestType);
    };

    var getRequestFilterInfo = function () {
        return antiBannerService.getRequestFilterInfo();
    };

    return {

        isReady: isReady,
        shouldCollapseAllElements: shouldCollapseAllElements,

        getRules: getRules,
        findRuleForRequest: findRuleForRequest,
        findWhiteListRule: findWhiteListRule,

        getSelectorsForUrl: getSelectorsForUrl,
        getInjectedSelectorsForUrl: getInjectedSelectorsForUrl,
        getScriptsForUrl: getScriptsForUrl,
        getScriptsStringForUrl: getScriptsStringForUrl,
        getContentRulesForUrl: getContentRulesForUrl,
        getMatchedElementsForContentRules: getMatchedElementsForContentRules,
        getCspRules: getCspRules,

        getRequestFilterInfo: getRequestFilterInfo
    };

})(adguard);

/**
 * Helper class for working with filters metadata storage (local storage)
 * //TODO: Duplicated in filters-storage.js
 */
adguard.filtersState = (function (adguard) {

    var FILTERS_STATE_PROP = 'filters-state';
    var FILTERS_VERSION_PROP = 'filters-version';

    /**
     * Gets filter version from the local storage
     * @returns {*}
     */
    var getFiltersVersion = function () {
        var filters = Object.create(null);
        try {
            var json = adguard.localStorage.getItem(FILTERS_VERSION_PROP);
            if (json) {
                filters = JSON.parse(json);
            }
        } catch (ex) {
            adguard.console.error("Error retrieve filters version info, cause {0}", ex);
        }
        return filters;
    };

    /**
     * Gets filters state from the local storage
     * @returns {*}
     */
    var getFiltersState = function () {
        var filters = Object.create(null);
        try {
            var json = adguard.localStorage.getItem(FILTERS_STATE_PROP);
            if (json) {
                filters = JSON.parse(json);
            }
        } catch (ex) {
            adguard.console.error("Error retrieve filters state info, cause {0}", ex);
        }
        return filters;
    };

    /**
     * Updates filter version in the local storage
     *
     * @param filter Filter version metadata
     */
    var updateFilterVersion = function (filter) {
        var filters = getFiltersVersion();
        filters[filter.filterId] = {
            version: filter.version,
            lastCheckTime: filter.lastCheckTime,
            lastUpdateTime: filter.lastUpdateTime
        };
        adguard.localStorage.setItem(FILTERS_VERSION_PROP, JSON.stringify(filters));
    };

    /**
     * Updates filter state in the local storage
     *
     * @param filter Filter state object
     */
    var updateFilterState = function (filter) {
        var filters = getFiltersState();
        filters[filter.filterId] = {
            loaded: filter.loaded,
            enabled: filter.enabled,
            installed: filter.installed
        };
        adguard.localStorage.setItem(FILTERS_STATE_PROP, JSON.stringify(filters));
    };

    // Add event listener to persist filter metadata to local storage
    adguard.listeners.addListener(function (event, filter) {
        switch (event) {
            case adguard.listeners.SUCCESS_DOWNLOAD_FILTER:
                updateFilterState(filter);
                updateFilterVersion(filter);
                break;
            case adguard.listeners.FILTER_ADD_REMOVE:
            case adguard.listeners.FILTER_ENABLE_DISABLE:
                updateFilterState(filter);
                break;
        }
    });

    return {
        getFiltersVersion: getFiltersVersion,
        getFiltersState: getFiltersState,
        // These methods are used only for migrate from old versions
        updateFilterVersion: updateFilterVersion,
        updateFilterState: updateFilterState
    };

})(adguard);

/**
 * Class for manage filters state (enable, disable, add, remove, check updates)
 * Also includes method for initializing
 */
adguard.filters = (function (adguard) {

    'use strict';

    var antiBannerService = adguard.antiBannerService;

    var start = function (options, callback) {
        antiBannerService.start(options, callback);
    };

    var stop = function (callback) {
        antiBannerService.stop();
        callback();
    };

    /**
     * Checks application has been initialized
     * @returns {boolean}
     */
    var isInitialized = function () {
        return antiBannerService.isInitialized();
    };

    /**
     * Offer filters on extension install, select default filters and filters by locale and country
     * @param callback
     */
    var offerFilters = function (callback) {

        // These filters are enabled by default
        var filterIds = [adguard.utils.filters.ENGLISH_FILTER_ID, adguard.utils.filters.SEARCH_AND_SELF_PROMO_FILTER_ID];

        // Get language-specific filters by user locale
        var localeFilterIds = adguard.subscriptions.getFilterIdsForLanguage(adguard.app.getLocale());
        filterIds = filterIds.concat(localeFilterIds);

        // Get language-specific filters by navigator languages
        // Get the 2 most commonly used languages
        var languages = adguard.utils.browser.getNavigatorLanguages(2);
        for (var i = 0; i < languages.length; i++) {
            localeFilterIds = adguard.subscriptions.getFilterIdsForLanguage(languages[i]);
            filterIds = filterIds.concat(localeFilterIds);
        }

        callback(filterIds);
    };

    /**
     * List of enabled filters.
     * User filter and whitelist filter are always enabled so they are excluded.
     *
     * @returns {Array} List of enabled filters
     */
    var getEnabledFilters = function () {
        return adguard.subscriptions.getFilters().filter(function (f) {
            return f.installed && f.enabled;
        });
    };

    /**
     * Checks if specified filter is enabled
     *
     * @param filterId Filter identifier
     * @returns {*} true if enabled
     */
    var isFilterEnabled = function (filterId) {
        var filter = adguard.subscriptions.getFilter(filterId);
        return filter && filter.enabled;
    };

    /**
     * Checks if specified filter is installed (downloaded)
     *
     * @param filterId Filter id
     * @returns {*} true if installed
     */
    var isFilterInstalled = function (filterId) {
        var filter = adguard.subscriptions.getFilter(filterId);
        return filter && filter.installed;
    };

    var checkFiltersUpdates = function (successCallback, errorCallback) {
        return antiBannerService.checkAntiBannerFiltersUpdate(true, successCallback, errorCallback);
    };

    /**
     * Enable filter
     *
     * @param {Number} filterId Filter identifier
     * @param {{syncSuppress}} [options]
     * @returns {boolean} true if filter was enabled successfully
     */
    var enableFilter = function (filterId, options) {

        var filter = adguard.subscriptions.getFilter(filterId);
        if (!filter || filter.enabled || !filter.installed) {
            return false;
        }

        filter.enabled = true;
        adguard.listeners.notifyListeners(adguard.listeners.FILTER_ENABLE_DISABLE, filter);
        adguard.listeners.notifyListeners(adguard.listeners.SYNC_REQUIRED, options);
        return true;
    };

    /**
     * Successively add filters from filterIds and then enable successfully added filters
     * @param filterIds Filter identifiers
     * @param {{syncSuppress}} [options]
     * @param callback We pass list of enabled filter identifiers to the callback
     */
    var addAndEnableFilters = function (filterIds, callback, options) {

        callback = callback || function () {
            // Empty callback
        };

        var enabledFilters = [];

        if (!filterIds || filterIds.length === 0) {
            callback(enabledFilters);
            return;
        }

        filterIds = adguard.utils.collections.removeDuplicates(filterIds.slice(0));

        var loadNextFilter = function () {
            if (filterIds.length === 0) {
                callback(enabledFilters);
            } else {
                var filterId = filterIds.shift();
                antiBannerService.addAntiBannerFilter(filterId, function (success) {
                    if (success) {
                        var changed = enableFilter(filterId, options);
                        if (changed) {
                            var filter = adguard.subscriptions.getFilter(filterId);
                            enabledFilters.push(filter);
                        }
                    }
                    loadNextFilter();
                });
            }
        };

        loadNextFilter();
    };

    /**
     * Disables filters by id
     *
     * @param {Array.<Number>} filterIds Filter identifiers
     * @param {{syncSuppress}} [options]
     * @returns {boolean} true if filter was disabled successfully
     */
    var disableFilters = function (filterIds, options) {

        filterIds = adguard.utils.collections.removeDuplicates(filterIds.slice(0)); // Copy array to prevent parameter mutation

        for (var i = 0; i < filterIds.length; i++) {
            var filterId = filterIds[i];
            var filter = adguard.subscriptions.getFilter(filterId);
            if (!filter || !filter.enabled || !filter.installed) {
                continue;
            }

            filter.enabled = false;
            adguard.listeners.notifyListeners(adguard.listeners.FILTER_ENABLE_DISABLE, filter);
        }

        adguard.listeners.notifyListeners(adguard.listeners.SYNC_REQUIRED, options);
    };

    /**
     * Uninstalls filters
     *
     * @param {Array.<Number>} filterIds Filter identifiers
     * @param {{syncSuppress}} [options]
     * @returns {boolean} true if filter was removed successfully
     */
    var uninstallFilters = function (filterIds, options) {

        filterIds = adguard.utils.collections.removeDuplicates(filterIds.slice(0)); // Copy array to prevent parameter mutation

        for (var i = 0; i < filterIds.length; i++) {
            var filterId = filterIds[i];
            var filter = adguard.subscriptions.getFilter(filterId);
            if (!filter || !filter.installed) {
                continue;
            }

            adguard.console.debug("Uninstall filter {0}", filter.filterId);

            filter.enabled = false;
            filter.installed = false;
            adguard.listeners.notifyListeners(adguard.listeners.FILTER_ENABLE_DISABLE, filter);
            adguard.listeners.notifyListeners(adguard.listeners.FILTER_ADD_REMOVE, filter);
        }

        adguard.listeners.notifyListeners(adguard.listeners.SYNC_REQUIRED, options);
    };

    /**
     * Removes filter
     *
     * @param {Number} filterId Filter identifier
     * @param {{syncSuppress}} [options]
     */
    var removeFilter = function (filterId, options) {

        var filter = adguard.subscriptions.getFilter(filterId);
        if (!filter || filter.removed) {
            return;
        }

        if (!filter.customUrl) {
            adguard.console.error("Filter {0} is not custom and could not be removed", filter.filterId);
            return;
        }

        adguard.console.debug("Remove filter {0}", filter.filterId);

        filter.enabled = false;
        filter.installed = false;
        filter.removed = true;
        adguard.listeners.notifyListeners(adguard.listeners.FILTER_ENABLE_DISABLE, filter);
        adguard.listeners.notifyListeners(adguard.listeners.FILTER_ADD_REMOVE, filter);

        adguard.listeners.notifyListeners(adguard.listeners.SYNC_REQUIRED, options);
    };

    /**
     * Returns filter metadata by subscription url
     * @param subscriptionUrl - subscription url
     * @returns {*|T}
     */
    var findFilterMetadataBySubscriptionUrl = function (subscriptionUrl) {
        return adguard.subscriptions.getFilters().filter(function (f) {
            return f.subscriptionUrl === subscriptionUrl;
        })[0];
    };

    /**
     * Load rules to user filter by subscription url
     * @param subscriptionUrl
     * @param loadCallback
     */
    var processAbpSubscriptionUrl = function (subscriptionUrl, loadCallback) {

        var filterMetadata = findFilterMetadataBySubscriptionUrl(subscriptionUrl);

        if (filterMetadata) {
            addAndEnableFilters([filterMetadata.filterId]);
        } else {

            // Load filter rules
            adguard.backend.loadFilterRulesBySubscriptionUrl(subscriptionUrl, function (rulesText) {
                var rules = adguard.userrules.addRules(rulesText);
                loadCallback(rules.length);
            }, function (request, cause) {
                adguard.console.error("Error download subscription by url {0}, cause: {1}", subscriptionUrl, cause || "");
            });
        }
    };

    /**
     * Loads filter rules from url, then tries to parse header to filter metadata
     * and adds filter object to subscriptions from it.
     * These custom filters will have special attribute customUrl, from there it could be downloaded and updated.
     *
     * @param url custom url, there rules are
     * @param successCallback
     * @param errorCallback
     */
    var loadCustomFilter = function (url, successCallback, errorCallback) {
        adguard.console.info('Downloading custom filter from {0}', url);

        if (!url) {
            errorCallback();
            return;
        }

        adguard.subscriptions.updateCustomFilter(url, function (filterId) {
            if (filterId) {
                adguard.console.info('Custom filter info downloaded');

                var filter = adguard.subscriptions.getFilter(filterId);
                //In case filter is loaded again and was removed before
                delete filter.removed;

                successCallback(filter);
            } else {
                errorCallback();
            }
        });
    };

    return {

        start: start,
        stop: stop,
        isInitialized: isInitialized,

        offerFilters: offerFilters,

        getEnabledFilters: getEnabledFilters,

        isFilterEnabled: isFilterEnabled,
        isFilterInstalled: isFilterInstalled,

        checkFiltersUpdates: checkFiltersUpdates,

        addAndEnableFilters: addAndEnableFilters,
        disableFilters: disableFilters,
        uninstallFilters: uninstallFilters,
        removeFilter: removeFilter,

        findFilterMetadataBySubscriptionUrl: findFilterMetadataBySubscriptionUrl,
        processAbpSubscriptionUrl: processAbpSubscriptionUrl,

        loadCustomFilter: loadCustomFilter
    };

=======
/**
 * This file is part of Adguard Browser Extension (https://github.com/AdguardTeam/AdguardBrowserExtension).
 *
 * Adguard Browser Extension is free software: you can redistribute it and/or modify
 * it under the terms of the GNU Lesser General Public License as published by
 * the Free Software Foundation, either version 3 of the License, or
 * (at your option) any later version.
 *
 * Adguard Browser Extension is distributed in the hope that it will be useful,
 * but WITHOUT ANY WARRANTY; without even the implied warranty of
 * MERCHANTABILITY or FITNESS FOR A PARTICULAR PURPOSE.  See the
 * GNU Lesser General Public License for more details.
 *
 * You should have received a copy of the GNU Lesser General Public License
 * along with Adguard Browser Extension.  If not, see <http://www.gnu.org/licenses/>.
 */

/**
 * Creating service that manages our filter rules.
 */
adguard.antiBannerService = (function (adguard) {

    /**
     * Represents filter metadata
     *
     * @param filterId Filter identifier
     * @constructor
     */
    var AdguardFilter = function (filterId) {
        this.filterId = filterId;
        this.name = null;
        this.description = null;
        this.version = null;
        this.lastUpdateTime = null;
        this.lastCheckTime = null;
        this.enabled = false;
    };

    // List of filters
    var adguardFilters = [];

    // Request filter contains all filter rules
    // This class does the actual filtering (checking URLs, constructing CSS/JS to inject, etc)
    var requestFilter = new adguard.RequestFilter();

    // Service is not initialized yet
    var requestFilterInitTime = 0;

    // Application is running flag
    var applicationRunning = false;

    // Application initialized flag (Sets on first call of 'start' method)
    var applicationInitialized = false;

    /**
     * Period for filters update check -- 48 hours
     */
    var UPDATE_FILTERS_PERIOD = 48 * 60 * 60 * 1000;

    /**
     * Delay before doing first filters update check -- 5 minutes
     */
    var UPDATE_FILTERS_DELAY = 5 * 60 * 1000;

    var FILTERS_CHANGE_DEBOUNCE_PERIOD = 1000;
    var RELOAD_FILTERS_DEBOUNCE_PERIOD = 1000;

    /**
     * List of events which cause RequestFilter re-creation
     * @type {Array}
     */
    var UPDATE_REQUEST_FILTER_EVENTS = [adguard.listeners.UPDATE_FILTER_RULES, adguard.listeners.FILTER_ENABLE_DISABLE];

    var isUpdateRequestFilterEvent = function (el) {
        return UPDATE_REQUEST_FILTER_EVENTS.indexOf(el.event) >= 0;
    };

    /**
     * List of events which cause saving filter rules to the rules storage
     * @type {Array}
     */
    var SAVE_FILTER_RULES_TO_STORAGE_EVENTS = [adguard.listeners.UPDATE_FILTER_RULES, adguard.listeners.ADD_RULES, adguard.listeners.REMOVE_RULE];

    var isSaveRulesToStorageEvent = function (el) {
        return SAVE_FILTER_RULES_TO_STORAGE_EVENTS.indexOf(el.event) >= 0;
    };

    /**
     * Persist state of content blocker
     */
    var contentBlockerInfo = {
        rulesCount: 0,
        rulesOverLimit: false
    };

    var reloadedRules = false;

    /**
     * AntiBannerService initialize method. Process install, update or simple run.
     * @param options Constructor options
     * @param callback
     */
    function initialize(options, callback) {

        /**
         * This method is called when filter subscriptions have been loaded from remote server.
         * It is used to recreate RequestFilter object.
         */
        var initRequestFilter = function () {
            loadFiltersVersionAndStateInfo();
            createRequestFilter(function () {
                addFiltersChangeEventListener();
                callback();
            });
        };

        /**
         * Callback for subscriptions loaded event
         */
        var onSubscriptionLoaded = function (runInfo) {

            // Initialize filters list
            adguardFilters = getAllAdguardFilters();

            // Subscribe to events which lead to update filters (e.g. switсh to optimized and back to default)
            subscribeToFiltersChangeEvents();

            if (runInfo.isFirstRun) {
                // Add event listener for filters change
                addFiltersChangeEventListener();
                // Run callback
                // Request filter will be initialized during install
                if (typeof options.onInstall === 'function') {
                    options.onInstall(callback);
                } else {
                    callback();
                }
            } else if (runInfo.isUpdate) {
                // Updating storage schema on extension update (if needed)
                adguard.applicationUpdateService.onUpdate(runInfo, initRequestFilter);
            } else {
                // Init RequestFilter object
                initRequestFilter();
            }

            // Schedule filters update job
            scheduleFiltersUpdate(runInfo.isFirstRun);
        };

        /**
         * Init extension common info.
         */
        adguard.applicationUpdateService.getRunInfo(function (runInfo) {
            // Load subscription from the storage
            adguard.subscriptions.init(onSubscriptionLoaded.bind(null, runInfo));
        });
    }

    /**
     * Initialize application (process install or update) . Create and start request filter
     * @param options
     * @param callback
     */
    var start = function (options, callback) {

        if (applicationRunning === true) {
            callback();
            return;
        }
        applicationRunning = true;

        if (!applicationInitialized) {
            initialize(options, callback);
            applicationInitialized = true;
            return;
        }

        createRequestFilter(callback);
    };

    /**
     * Clear request filter
     */
    var stop = function () {
        applicationRunning = false;
        requestFilter = new adguard.RequestFilter();
        adguard.listeners.notifyListeners(adguard.listeners.REQUEST_FILTER_UPDATED, getRequestFilterInfo());
    };

    /**
     * Checks application has been initialized
     * @returns {boolean}
     */
    var isInitialized = function () {
        return applicationInitialized;
    };

    /**
     * Getter for request filter
     */
    var getRequestFilter = function () {
        return requestFilter;
    };

    /**
     * Loads filter from storage (if in extension package) or from backend
     *
     * @param filterId Filter identifier
     * @param callback Called when operation is finished
     */
    var addAntiBannerFilter = function (filterId, callback) {

        var filter = getFilterById(filterId);
        if (filter.installed) {
            callback(true);
            return;
        }

        var onFilterLoaded = function (success) {
            if (success) {
                filter.installed = true;
                adguard.listeners.notifyListeners(adguard.listeners.FILTER_ADD_REMOVE, filter);
            }
            callback(success);
        };

        if (filter.loaded) {
            onFilterLoaded(true);
            return;
        }

        /**
         * TODO: when we want to load filter from backend, we should retrieve metadata from backend too, but not from local file.
         */
        var filterMetadata = adguard.subscriptions.getFilterMetadata(filterId);
        loadFilterRules(filterMetadata, false, onFilterLoaded);
    };

    /**
     * Reloads filters from backend
     *
     * @param successCallback
     * @param errorCallback
     * @private
     */
    function reloadAntiBannerFilters(successCallback, errorCallback) {
        resetFiltersVersion();
        checkAntiBannerFiltersUpdate(true, successCallback, errorCallback);
    }

    /**
     * Select filters for update. It depends on the time of last update.
     * @param forceUpdate Force update flag.
     * @returns {Array}
     */
    function selectFilterIdsToUpdate(forceUpdate) {
        var filterIds = [];
        for (var i = 0; i < adguardFilters.length; i++) {
            var filter = adguardFilters[i];
            if (filter.installed &&
                filter.filterId != adguard.utils.filters.USER_FILTER_ID &&
                filter.filterId != adguard.utils.filters.WHITE_LIST_FILTER_ID) {
                // Check filters update period (or forceUpdate flag)
                var needUpdate = forceUpdate || (!filter.lastCheckTime || (Date.now() - filter.lastCheckTime) >= UPDATE_FILTERS_PERIOD);
                if (needUpdate) {
                    filterIds.push(filter.filterId);
                }
            }
        }
        return filterIds;
    }

    /**
     * Checks filters updates.
     *
     * @param forceUpdate Normally we respect filter update period. But if this parameter is
     *                    true - we ignore it and check updates for all filters.
     * @param successCallback Called if filters were updated successfully
     * @param errorCallback Called if something gone wrong
     */
    var checkAntiBannerFiltersUpdate = function (forceUpdate, successCallback, errorCallback) {

        successCallback = successCallback || function () {
            // Empty callback
        };
        errorCallback = errorCallback || function () {
            // Empty callback
        };

        // Don't update in background if request filter isn't running
        if (!forceUpdate && !applicationRunning) {
            return;
        }

        adguard.console.info("Start checking filters updates");

        // Select filters for update
        var filterIdsToUpdate = selectFilterIdsToUpdate(forceUpdate);

        if (filterIdsToUpdate.length === 0) {
            if (successCallback) {
                successCallback([]);
                return;
            }
        }

        adguard.console.info("Checking updates for {0} filters", filterIdsToUpdate.length);

        // Load filters with changed version
        var loadFiltersFromBackendCallback = function (filterMetadataList) {
            loadFiltersFromBackend(filterMetadataList, function (success, filterIds) {
                if (success) {
                    var filters = [];
                    for (var i = 0; i < filterIds.length; i++) {
                        var filterId = filterIds[i];
                        if (filterId != adguard.utils.filters.SEARCH_AND_SELF_PROMO_FILTER_ID) {
                            filters.push(getFilterById(filterId));
                        }
                    }
                    successCallback(filters);
                } else {
                    errorCallback();
                }
            });
        };

        // Method is called after we have got server response
        // Now we check filters version and update filter if needed
        var onLoadFilterMetadataList = function (sucess, filterMetadataList) {
            if (sucess) {
                var filterMetadataListToUpdate = [];
                for (var i = 0; i < filterMetadataList.length; i++) {
                    var filterMetadata = filterMetadataList[i];
                    var filter = getFilterById(filterMetadata.filterId);
                    if (filterMetadata.version !== null && adguard.utils.browser.isGreaterVersion(filterMetadata.version, filter.version)) {
                        adguard.console.info("Updating filter {0} to version {1}", filter.filterId, filterMetadata.version);
                        filterMetadataListToUpdate.push(filterMetadata);
                    }
                }
                loadFiltersFromBackendCallback(filterMetadataListToUpdate);
            } else {
                errorCallback();
            }
        };

        // Retrieve current filters metadata for update
        loadFiltersMetadataFromBackend(filterIdsToUpdate, onLoadFilterMetadataList);
    };

    /**
     * Resets all filters versions
     */
    function resetFiltersVersion() {
        var RESET_VERSION = "0.0.0.0";
        for (var i = 0; i < adguardFilters.length; i++) {
            adguardFilters[i].version = RESET_VERSION;
        }
    }

    /**
     * Creates adguard filter object
     * @param filterMetadata Filter metadata
     * @returns {AdguardFilter}
     */
    function createAdguardFilter(filterMetadata) {
        var filter = new AdguardFilter(filterMetadata.filterId);
        var groupMetadata = adguard.subscriptions.getGroupMetadata(filterMetadata.groupId);
        var displayNumber = filterMetadata.displayNumber;
        if (groupMetadata) {
            displayNumber += 0x0000 | (groupMetadata.displayNumber << 8)
        }
        filter.name = filterMetadata.name || '';
        filter.description = filterMetadata.description || 0;
        filter.displayNumber = displayNumber;
        return filter;
    }

    /**
     * Returns all filters with their metadata
     * @private
     */
    function getAllAdguardFilters() {

        var filters = [];
        var filtersMetadata = adguard.subscriptions.getFilters();
        for (var i = 0; i < filtersMetadata.length; i++) {
            var filterMetadata = filtersMetadata[i];
            filters.push(createAdguardFilter(filterMetadata));
        }

        // Add synthetic user and whitelist filters
        filters.push(createAdguardFilter({filterId: adguard.utils.filters.USER_FILTER_ID}));
        filters.push(createAdguardFilter({filterId: adguard.utils.filters.WHITE_LIST_FILTER_ID}));

        filters.sort(function (f1, f2) {
            return f1.displayNumber - f2.displayNumber;
        });

        return filters;
    }

    /**
     * Updates filters version and state info.
     * Loads this data from the storage and then updates "adguardFilters" property of the AntiBannerService instance.
     *
     * @private
     */
    function loadFiltersVersionAndStateInfo() {

        // Define it here: for jshint to cool down
        var filter = null;

        // Load filters metadata from the storage
        var filtersVersionInfo = adguard.filtersState.getFiltersVersion();
        for (var i = 0; i < adguardFilters.length; i++) {
            filter = adguardFilters[i];
            var versionInfo = filtersVersionInfo[filter.filterId];
            if (versionInfo) {
                filter.version = versionInfo.version;
                filter.lastCheckTime = versionInfo.lastCheckTime;
                filter.lastUpdateTime = versionInfo.lastUpdateTime;
            }
        }

        // Load filters state from the storage
        var filtersStateInfo = adguard.filtersState.getFiltersState();
        for (i = 0; i < adguardFilters.length; i++) {
            filter = adguardFilters[i];
            var stateInfo = filtersStateInfo[filter.filterId];
            if (stateInfo) {
                filter.enabled = stateInfo.enabled;
                filter.installed = stateInfo.installed;
                filter.loaded = stateInfo.loaded;
            }
        }
    }

    /**
     * Called when filters were loaded from the storage
     *
     * @param rulesFilterMap Map for populating rules (filterId -> rules collection)
     * @param callback Called when request filter is initialized
     */
    function onFiltersLoadedFromStorage(rulesFilterMap, callback) {

        var start = new Date().getTime();

        // We create filter rules using chunks of the specified length
        // We are doing this for FF as everything in FF is done on the UI thread
        // Request filter creation is rather slow operation so we should
        // use setTimeout calls to give UI thread some time.
        var async = adguard.prefs.speedupStartup() || false;
        var asyncStep = 1000;
        adguard.console.info('Starting request filter initialization. Async={0}', async);

        // Empty request filter
        var newRequestFilter = new adguard.RequestFilter();

        if (requestFilterInitTime === 0) {
            // Setting the time of request filter very first initialization
            requestFilterInitTime = new Date().getTime();
            adguard.listeners.notifyListeners(adguard.listeners.APPLICATION_INITIALIZED);
        }

        // Supplement object to make sure that we use only unique filter rules
        var uniqueRules = Object.create(null);

        /**
         * Checks rulesFilterMap is empty (no one of filters are enabled)
         * @param rulesFilterMap
         * @returns {boolean}
         */
        function isEmptyRulesFilterMap(rulesFilterMap) {

            var enabledFilterIds = Object.keys(rulesFilterMap);
            if (enabledFilterIds.length === 0) {
                return true;
            }

            // User filter is enabled by default, but it may not contain any rules
            var userFilterId = adguard.utils.filters.USER_FILTER_ID;
            if (enabledFilterIds.length === 1 && enabledFilterIds[0] == userFilterId) {
                var userRules = rulesFilterMap[userFilterId];
                if (!userRules || userRules.length === 0) {
                    return true;
                }
            }

            return false;
        }

        /**
         * STEP 3: Called when request filter has been filled with rules.
         * This is the last step of request filter initialization.
         */
        var requestFilterInitialized = function () {

            // Request filter is ready
            requestFilter = newRequestFilter;

            if (callback && typeof callback === "function") {
                callback();
            }

            adguard.listeners.notifyListeners(adguard.listeners.REQUEST_FILTER_UPDATED, getRequestFilterInfo());
            adguard.console.info("Finished request filter initialization in {0} ms. Rules count: {1}", (new Date().getTime() - start), newRequestFilter.rulesCount);

            /**
             * If no one of filters is enabled, don't reload rules
             */
            if (isEmptyRulesFilterMap(rulesFilterMap)) {
                return;
            }

            if (newRequestFilter.rulesCount === 0 && !reloadedRules) {
                //https://github.com/AdguardTeam/AdguardBrowserExtension/issues/205
                adguard.console.info("No rules have been found - checking filter updates");
                reloadAntiBannerFilters();
                reloadedRules = true;
            } else if (newRequestFilter.rulesCount > 0 && reloadedRules) {
                adguard.console.info("Filters reloaded, deleting reloadRules flag");
                reloadedRules = false;
            }
        };

        /**
         * Supplement function for adding rules to the request filter
         *
         * @param filterId Filter identifier
         * @param rulesTexts Array with filter rules
         * @param startIdx Start index of the rules array
         * @param endIdx End index of the rules array
         */
        var addRules = function (filterId, rulesTexts, startIdx, endIdx) {
            if (!rulesTexts) {
                return;
            }

            for (var i = startIdx; i < rulesTexts.length && i < endIdx; i++) {
                var ruleText = rulesTexts[i];
                if (ruleText in uniqueRules) {
                    // Do not allow duplicates
                    continue;
                }
                uniqueRules[ruleText] = true;
                var rule = adguard.rules.builder.createRule(ruleText, filterId);

                if (rule !== null) {
                    newRequestFilter.addRule(rule);
                }
            }
        };

        /**
         * Asyncronously adds rules to the request filter.
         */
        var addRulesAsync = function (filterId, rulesTexts, startIdx, stopIdx, prevDfd) {

            var dfd = new adguard.utils.Promise();

            prevDfd.then(function () {
                setTimeout(function () {
                    addRules(filterId, rulesTexts, startIdx, stopIdx);
                    dfd.resolve();
                }, 1);
            });

            return dfd;
        };

        /**
         * Asynchronously fills request filter with rules.
         */
        var fillRequestFilterAsync = function () {
            // Async loading starts when we resolve this promise
            var rootDfd = new adguard.utils.Promise();
            var prevDfd = null;
            var dfds = [];

            // Go through all filters in the map
            for (var filterId in rulesFilterMap) { // jshint ignore:line
                // To number
                filterId = filterId - 0;
                if (filterId != adguard.utils.filters.USER_FILTER_ID) {
                    var rulesTexts = rulesFilterMap[filterId];

                    for (var i = 0; i < rulesTexts.length; i += asyncStep) {
                        prevDfd = addRulesAsync(filterId, rulesTexts, i, i + asyncStep, prevDfd || rootDfd);
                        dfds.push(prevDfd);
                    }
                }
            }

            // User filter should be the last
            // https://github.com/AdguardTeam/AdguardBrowserExtension/issues/117
            var userRules = rulesFilterMap[adguard.utils.filters.USER_FILTER_ID];
            addRulesAsync(adguard.utils.filters.USER_FILTER_ID, userRules, 0, userRules.length, prevDfd || rootDfd);

            adguard.utils.Promise.all(dfds).then(function () {
                requestFilterInitialized();
            });

            // Start execution
            rootDfd.resolve();
        };

        /**
         * Synchronously fills request filter with rules
         */
        var fillRequestFilterSync = function () {

            // Go through all filters in the map
            for (var filterId in rulesFilterMap) { // jshint ignore:line

                // To number
                filterId = filterId - 0;
                if (filterId != adguard.utils.filters.USER_FILTER_ID) {
                    var rulesTexts = rulesFilterMap[filterId];
                    addRules(filterId, rulesTexts, 0, rulesTexts.length);
                }
            }

            // User filter should be the last
            // https://github.com/AdguardTeam/AdguardBrowserExtension/issues/117
            var userRules = rulesFilterMap[adguard.utils.filters.USER_FILTER_ID];
            addRules(adguard.utils.filters.USER_FILTER_ID, userRules, 0, userRules.length);
            requestFilterInitialized();
        };

        if (async) {
            fillRequestFilterAsync();
        } else {
            fillRequestFilterSync();
        }
    }

    /**
     * Create new request filter and add distinct rules from the storage.
     *
     * @param callback Called after request filter has been created
     * @private
     */
    function createRequestFilter(callback) {

        if (applicationRunning === false) {
            if (typeof callback === 'function') {
                callback();
            }
            return;
        }

        var start = new Date().getTime();
        adguard.console.info('Starting loading filter rules from the storage');

        // Prepare map for filter rules
        // Map key is filter ID
        // Map value is array with filter rules
        var rulesFilterMap = Object.create(null);

        /**
         * STEP 2: Called when all filter rules have been loaded from storage
         */
        var loadAllFilterRulesDone = function () {
            adguard.console.info('Finished loading filter rules from the storage in {0} ms', (new Date().getTime() - start));
            onFiltersLoadedFromStorage(rulesFilterMap, callback);
        };

        /**
         * Loads filter rules from storage
         *
         * @param filterId Filter identifier
         * @param rulesFilterMap Map for loading rules
         * @returns {*} Deferred object
         */
        var loadFilterRulesFromStorage = function (filterId, rulesFilterMap) {
            var dfd = new adguard.utils.Promise();

            adguard.rulesStorage.read(filterId, function (rulesText) {
                if (rulesText) {
                    rulesFilterMap[filterId] = rulesText;
                }
                dfd.resolve();
            });

            return dfd;
        };

        /**
         * STEP 1: load all filters from the storage.
         */
        var loadFilterRules = function () {
            var dfds = [];
            for (var i = 0; i < adguardFilters.length; i++) {
                var filter = adguardFilters[i];
                if (filter.enabled) {
                    dfds.push(loadFilterRulesFromStorage(filter.filterId, rulesFilterMap));
                }
            }
            dfds.push(loadUserRulesToRequestFilter(rulesFilterMap));

            // Load all filters and then recreate request filter
            adguard.utils.Promise.all(dfds).then(loadAllFilterRulesDone);
        };

        loadFilterRules();
    }

    /**
     * Adds user rules (got from the storage) to request filter
     *
     * @param rulesFilterMap Map for loading rules
     * @returns {*} Deferred object
     * @private
     */
    function loadUserRulesToRequestFilter(rulesFilterMap) {

        var dfd = new adguard.utils.Promise();

        var filterId = adguard.utils.filters.USER_FILTER_ID;
        adguard.rulesStorage.read(filterId, function (rulesText) {

            adguard.userrules.setRules(rulesText || []);

            if (!rulesText) {
                dfd.resolve();
                return;
            }

            rulesFilterMap[filterId] = rulesText;
            dfd.resolve();
        });

        return dfd;
    }

    /**
     * Request Filter info
     */
    var getRequestFilterInfo = function () {
        var rulesCount = 0;
        if (requestFilter) {
            rulesCount = requestFilter.rulesCount;
        }
        return {
            rulesCount: rulesCount
        };
    };

    /**
     * Update content blocker info
     * We save state of content blocker for properly show in options page (converted rules count and over limit flag)
     * @param info Content blocker info
     */
    var updateContentBlockerInfo = function (info) {
        contentBlockerInfo.rulesCount = info.rulesCount;
        contentBlockerInfo.rulesOverLimit = info.rulesOverLimit;
    };

    /**
     * Content Blocker info
     */
    var getContentBlockerInfo = function () {
        return contentBlockerInfo;
    };

    /**
     * Adds event listener for filters changes.
     * If filter is somehow changed this method checks if we should save changes to the storage
     * and if we should recreate RequestFilter.
     *
     * @private
     */
    function addFiltersChangeEventListener() {

        var filterEventsHistory = [];
        var onFilterChangeTimeout = null;

        var processFilterEvent = function (event, filter, rules) {

            filterEventsHistory.push({event: event, filter: filter, rules: rules});

            if (onFilterChangeTimeout !== null) {
                clearTimeout(onFilterChangeTimeout);
            }

            onFilterChangeTimeout = setTimeout(function () {

                var filterEvents = filterEventsHistory.slice(0);
                filterEventsHistory = [];
                onFilterChangeTimeout = null;

                var needCreateRequestFilter = filterEvents.some(isUpdateRequestFilterEvent);

                // Split by filterId
                var eventsByFilter = Object.create(null);
                for (var i = 0; i < filterEvents.length; i++) {
                    var filterEvent = filterEvents[i];
                    if (!(filterEvent.filter.filterId in eventsByFilter)) {
                        eventsByFilter[filterEvent.filter.filterId] = [];
                    }
                    eventsByFilter[filterEvent.filter.filterId].push(filterEvent);
                }

                var dfds = [];
                for (var filterId in eventsByFilter) { // jshint ignore:line
                    var needSaveRulesToStorage = eventsByFilter[filterId].some(isSaveRulesToStorageEvent);
                    if (!needSaveRulesToStorage) {
                        continue;
                    }
                    var dfd = processSaveFilterRulesToStorageEvents(filterId, eventsByFilter[filterId]);
                    dfds.push(dfd);
                }

                if (needCreateRequestFilter) {
                    // Rules will be added to request filter lazy, listeners will be notified about REQUEST_FILTER_UPDATED later
                    adguard.utils.Promise.all(dfds).then(createRequestFilter);
                } else {
                    // Rules are already in request filter, notify listeners
                    adguard.listeners.notifyListeners(adguard.listeners.REQUEST_FILTER_UPDATED, getRequestFilterInfo());
                }

            }, FILTERS_CHANGE_DEBOUNCE_PERIOD);

        };

        adguard.listeners.addListener(function (event, filter, rules) {
            switch (event) {
                case adguard.listeners.ADD_RULES:
                case adguard.listeners.REMOVE_RULE:
                case adguard.listeners.UPDATE_FILTER_RULES:
                case adguard.listeners.FILTER_ENABLE_DISABLE:
                    processFilterEvent(event, filter, rules);
                    break;
            }
        });
    }

    /**
     * Saves updated filter rules to the storage.
     *
     * @param filterId Filter id
     * @param events Events (what has changed?)
     * @private
     */
    function processSaveFilterRulesToStorageEvents(filterId, events) {

        var dfd = new adguard.utils.Promise();

        adguard.rulesStorage.read(filterId, function (loadedRulesText) {

            for (var i = 0; i < events.length; i++) {

                if (!loadedRulesText) {
                    loadedRulesText = [];
                }

                var event = events[i];
                var eventType = event.event;
                var eventRules = event.rules;

                switch (eventType) {
                    case adguard.listeners.ADD_RULES:
                        loadedRulesText = loadedRulesText.concat(eventRules);
                        adguard.console.debug("Add {0} rules to filter {1}", eventRules.length, filterId);
                        break;
                    case adguard.listeners.REMOVE_RULE:
                        var actionRule = eventRules[0];
                        adguard.utils.collections.removeAll(loadedRulesText, actionRule);
                        adguard.console.debug("Remove {0} rule from filter {1}", actionRule, filterId);
                        break;
                    case adguard.listeners.UPDATE_FILTER_RULES:
                        loadedRulesText = eventRules;
                        adguard.console.debug("Update filter {0} rules count to {1}", filterId, eventRules.length);
                        break;
                }
            }

            adguard.console.debug("Save {0} rules to filter {1}", loadedRulesText.length, filterId);
            adguard.rulesStorage.write(filterId, loadedRulesText, dfd.resolve);

        });

        return dfd;
    }

    /**
     * Subscribe to events which lead to filters update.
     * @private
     */
    function subscribeToFiltersChangeEvents() {

        // on USE_OPTIMIZED_FILTERS setting change we need to reload filters
        var onUsedOptimizedFiltersChange = adguard.utils.concurrent.debounce(reloadAntiBannerFilters, RELOAD_FILTERS_DEBOUNCE_PERIOD);

        adguard.settings.onUpdated.addListener(function (setting) {
            if (setting === adguard.settings.USE_OPTIMIZED_FILTERS) {
                onUsedOptimizedFiltersChange();
                return;
            }
            if (setting === adguard.settings.DISABLE_COLLECT_HITS) {
                getRequestFilter().cssFilter.dirty = true;
            }
        });
    }

    /**
     * Schedules filters update job
     *
     * @param isFirstRun App first run flag
     * @private
     */
    function scheduleFiltersUpdate(isFirstRun) {

        // First run delay
        setTimeout(checkAntiBannerFiltersUpdate, UPDATE_FILTERS_DELAY, isFirstRun === true);

        // Scheduling job
        var scheduleUpdate = function () {
            setTimeout(function () {
                try {
                    checkAntiBannerFiltersUpdate();
                } catch (ex) {
                    adguard.console.error("Error update filters, cause {0}", ex);
                }
                scheduleUpdate();
            }, UPDATE_FILTERS_PERIOD);
        };

        scheduleUpdate();
    }

    /**
     * Gets filter by ID.
     * Throws exception if filter not found.
     *
     * @param filterId Filter identifier
     * @returns {*} Filter got from "adguardFilters" property.
     * @private
     */
    function getFilterById(filterId) {
        for (var i = 0; i < adguardFilters.length; i++) {
            var adguardFilter = adguardFilters[i];
            if (adguardFilter.filterId == filterId) {
                return adguardFilter;
            }
        }
        throw 'Filter with id ' + filterId + ' not found';
    }

    /**
     * Loads filters (ony-by-one) from the remote server
     *
     * @param filterMetadataList List of filter metadata to load
     * @param callback Called when filters have been loaded
     * @private
     */
    function loadFiltersFromBackend(filterMetadataList, callback) {

        var dfds = [];
        var loadedFilters = [];

        filterMetadataList.forEach(function (filterMetadata) {
            var dfd = new adguard.utils.Promise();
            dfds.push(dfd);

            loadFilterRules(filterMetadata, true, function (success) {
                if (!success) {
                    dfd.reject();
                    return;
                }

                loadedFilters.push(filterMetadata.filterId);
                dfd.resolve();
            });
        });

        adguard.utils.Promise.all(dfds).then(function () {
            callback(true, loadedFilters);
        }, function () {
            callback(false);
        });
    }

    /**
     * Loads filter rules
     *
     * @param filterMetadata Filter metadata
     * @param forceRemote Force download filter rules from remote server (if false try to download local copy of rules if it's possible)
     * @param callback Called when filter rules have been loaded
     * @private
     */
    function loadFilterRules(filterMetadata, forceRemote, callback) {

        var filter = getFilterById(filterMetadata.filterId);

        filter._isDownloading = true;
        adguard.listeners.notifyListeners(adguard.listeners.START_DOWNLOAD_FILTER, filter);

        var successCallback = function (filterRules) {
            adguard.console.info("Retrieved response from server for filter {0}, rules count: {1}", filter.filterId, filterRules.length);
            delete filter._isDownloading;
            filter.version = filterMetadata.version;
            filter.lastUpdateTime = filterMetadata.timeUpdated;
            filter.lastCheckTime = Date.now();
            filter.loaded = true;
            //notify listeners
            adguard.listeners.notifyListeners(adguard.listeners.SUCCESS_DOWNLOAD_FILTER, filter);
            adguard.listeners.notifyListeners(adguard.listeners.UPDATE_FILTER_RULES, filter, filterRules);
            callback(true);
        };

        var errorCallback = function (cause) {
            adguard.console.error("Error retrieved response from server for filter {0}, cause: {1}", filter.filterId, cause || "");
            delete filter._isDownloading;
            adguard.listeners.notifyListeners(adguard.listeners.ERROR_DOWNLOAD_FILTER, filter);
            callback(false);
        };

        adguard.backend.loadFilterRules(filter.filterId, forceRemote, adguard.settings.isUseOptimizedFiltersEnabled(), successCallback, errorCallback);
    }

    /**
     * Loads filter versions from remote server
     *
     * @param filterIds Filter identifiers
     * @param callback Callback (called when load is finished)
     * @private
     */
    function loadFiltersMetadataFromBackend(filterIds, callback) {

        if (filterIds.length === 0) {
            callback(true, []);
            return;
        }

        var loadSuccess = function (filterMetadataList) {
            adguard.console.debug("Retrieved response from server for {0} filters, result: {1} metadata", filterIds.length, filterMetadataList.length);
            callback(true, filterMetadataList);
        };

        var loadError = function (request, cause) {
            adguard.console.error("Error retrieved response from server for filters {0}, cause: {1} {2}", filterIds, request.statusText, cause || "");
            callback(false);
        };

        adguard.backend.loadFiltersMetadata(filterIds, loadSuccess, loadError);
    }

    /**
     * Get filter by id
     * @param filterId
     * @returns {*}
     */
    var getAntiBannerFilterById = function (filterId) {
        return getFilterById(filterId);
    };

    /**
     * Get antibanner filters (includes states and versions)
     * @returns {Array}
     */
    var getAntiBannerFilters = function () {
        return adguardFilters;
    };

    /**
     * Get request filter initialization time
     * @returns {number}
     */
    var getRequestFilterInitTime = function () {
        return requestFilterInitTime;
    };

    /**
     * Add rules to filter
     * @param filterId
     * @param rulesText
     * @returns {Array}
     */
    var addFilterRules = function (filterId, rulesText) {
        var rules = [];
        for (var i = 0; i < rulesText.length; i++) {
            var rule = adguard.rules.builder.createRule(rulesText[i], filterId);
            if (rule !== null) {
                rules.push(rule);
            }
        }
        var filter = getFilterById(filterId);
        requestFilter.addRules(rules);
        adguard.listeners.notifyListeners(adguard.listeners.ADD_RULES, filter, rulesText);
        if (filterId === adguard.utils.filters.USER_FILTER_ID) {
            adguard.listeners.notifyListeners(adguard.listeners.UPDATE_USER_FILTER_RULES, getRequestFilterInfo());
        }
        return rules;
    };

    /**
     * Remove rule from filter
     * @param filterId
     * @param ruleText
     */
    var removeFilterRule = function (filterId, ruleText) {
        var rule = adguard.rules.builder.createRule(ruleText, filterId);
        if (rule !== null) {
            requestFilter.removeRule(rule);
        }
        var filter = getFilterById(filterId);
        adguard.listeners.notifyListeners(adguard.listeners.REMOVE_RULE, filter, [ruleText]);
        if (filterId === adguard.utils.filters.USER_FILTER_ID) {
            adguard.listeners.notifyListeners(adguard.listeners.UPDATE_USER_FILTER_RULES, getRequestFilterInfo());
        }
    };

    /**
     * Clear filter rules
     * @param filterId
     */
    var clearFilterRules = function (filterId) {
        var filter = getFilterById(filterId);
        adguard.listeners.notifyListeners(adguard.listeners.UPDATE_FILTER_RULES, filter, []);
        if (filterId === adguard.utils.filters.USER_FILTER_ID) {
            adguard.listeners.notifyListeners(adguard.listeners.UPDATE_USER_FILTER_RULES, getRequestFilterInfo());
        }
    };

    return {

        start: start,
        stop: stop,
        isInitialized: isInitialized,

        getAntiBannerFilterById: getAntiBannerFilterById,
        getAntiBannerFilters: getAntiBannerFilters,
        addAntiBannerFilter: addAntiBannerFilter,

        getRequestFilter: getRequestFilter,
        getRequestFilterInitTime: getRequestFilterInitTime,

        addFilterRules: addFilterRules,
        removeFilterRule: removeFilterRule,
        clearFilterRules: clearFilterRules,

        getRequestFilterInfo: getRequestFilterInfo,
        updateContentBlockerInfo: updateContentBlockerInfo,
        getContentBlockerInfo: getContentBlockerInfo,

        checkAntiBannerFiltersUpdate: checkAntiBannerFiltersUpdate
    };

})(adguard);

/**
 * Api for filtering and elements hiding.
 */
adguard.requestFilter = (function (adguard) {

    'use strict';

    var antiBannerService = adguard.antiBannerService;

    function getRequestFilter() {
        return antiBannerService.getRequestFilter();
    }

    /**
     * @returns boolean true when request filter was initialized first time
     */
    var isReady = function () {
        return antiBannerService.getRequestFilterInitTime() > 0;
    };

    /**
     * When browser just started we need some time on request filter initialization.
     * This could be a problem in case when browser has a homepage and it is just started.
     * In this case request filter is not yet initalized so we don't block requests and inject css.
     * To fix this, content script will repeat requests for selectors until request filter is ready
     * and it will also collapse all elements which should have been blocked.
     *
     * @returns boolean true if we should collapse elements with content script
     */
    var shouldCollapseAllElements = function () {
        // We assume that if content script is requesting CSS in first 5 seconds after request filter init,
        // then it is possible, that we've missed some elements and now we should collapse these elements
        var requestFilterInitTime = antiBannerService.getRequestFilterInitTime();
        return (requestFilterInitTime > 0) && (requestFilterInitTime + 5000 > new Date().getTime());
    };

    var getRules = function () {
        return getRequestFilter().getRules();
    };
    var findRuleForRequest = function (requestUrl, documentUrl, requestType, documentWhitelistRule) {
        return getRequestFilter().findRuleForRequest(requestUrl, documentUrl, requestType, documentWhitelistRule);
    };
    var findWhiteListRule = function (requestUrl, referrer, requestType) {
        return getRequestFilter().findWhiteListRule(requestUrl, referrer, requestType);
    };

    var getSelectorsForUrl = function (documentUrl, genericHideFlag) {
        return getRequestFilter().getSelectorsForUrl(documentUrl, genericHideFlag);
    };
    var getInjectedSelectorsForUrl = function (documentUrl, genericHideFlag) {
        return getRequestFilter().getInjectedSelectorsForUrl(documentUrl, genericHideFlag);
    };
    var getScriptsForUrl = function (documentUrl) {
        return getRequestFilter().getScriptsForUrl(documentUrl);
    };
    var getScriptsStringForUrl = function (documentUrl) {
        return getRequestFilter().getScriptsStringForUrl(documentUrl);
    };
    var getContentRulesForUrl = function (documentUrl) {
        return getRequestFilter().getContentRulesForUrl(documentUrl);
    };

    var getMatchedElementsForContentRules = function (doc, rules) {
        return getRequestFilter().getMatchedElementsForContentRules(doc, rules);
    };

    var getCspRules = function (requestUrl, referrer, requestType) {
        return getRequestFilter().findCspRules(requestUrl, referrer, requestType);
    };

    var getRequestFilterInfo = function () {
        return antiBannerService.getRequestFilterInfo();
    };
    var updateContentBlockerInfo = function (info) {
        return antiBannerService.updateContentBlockerInfo(info);
    };
    var getContentBlockerInfo = function () {
        return antiBannerService.getContentBlockerInfo();
    };

    return {

        isReady: isReady,
        shouldCollapseAllElements: shouldCollapseAllElements,

        getRules: getRules,
        findRuleForRequest: findRuleForRequest,
        findWhiteListRule: findWhiteListRule,

        getSelectorsForUrl: getSelectorsForUrl,
        getInjectedSelectorsForUrl: getInjectedSelectorsForUrl,
        getScriptsForUrl: getScriptsForUrl,
        getScriptsStringForUrl: getScriptsStringForUrl,
        getContentRulesForUrl: getContentRulesForUrl,
        getMatchedElementsForContentRules: getMatchedElementsForContentRules,
        getCspRules: getCspRules,

        getRequestFilterInfo: getRequestFilterInfo,
        updateContentBlockerInfo: updateContentBlockerInfo,
        getContentBlockerInfo: getContentBlockerInfo
    };

})(adguard);

/**
 * Helper class for working with filters metadata storage (local storage)
 */
adguard.filtersState = (function (adguard) {

    var FILTERS_STATE_PROP = 'filters-state';
    var FILTERS_VERSION_PROP = 'filters-version';

    /**
     * Gets filter version from the local storage
     * @returns {*}
     */
    var getFiltersVersion = function () {
        var filters = Object.create(null);
        try {
            var json = adguard.localStorage.getItem(FILTERS_VERSION_PROP);
            if (json) {
                filters = JSON.parse(json);
            }
        } catch (ex) {
            adguard.console.error("Error retrieve filters version info, cause {0}", ex);
        }
        return filters;
    };

    /**
     * Gets filters state from the local storage
     * @returns {*}
     */
    var getFiltersState = function () {
        var filters = Object.create(null);
        try {
            var json = adguard.localStorage.getItem(FILTERS_STATE_PROP);
            if (json) {
                filters = JSON.parse(json);
            }
        } catch (ex) {
            adguard.console.error("Error retrieve filters state info, cause {0}", ex);
        }
        return filters;
    };

    /**
     * Updates filter version in the local storage
     *
     * @param filter Filter version metadata
     */
    var updateFilterVersion = function (filter) {
        var filters = getFiltersVersion();
        filters[filter.filterId] = {
            version: filter.version,
            lastCheckTime: filter.lastCheckTime,
            lastUpdateTime: filter.lastUpdateTime
        };
        adguard.localStorage.setItem(FILTERS_VERSION_PROP, JSON.stringify(filters));
    };

    /**
     * Updates filter state in the local storage
     *
     * @param filter Filter state object
     */
    var updateFilterState = function (filter) {
        var filters = getFiltersState();
        filters[filter.filterId] = {
            loaded: filter.loaded,
            enabled: filter.enabled,
            installed: filter.installed
        };
        adguard.localStorage.setItem(FILTERS_STATE_PROP, JSON.stringify(filters));
    };

    // Add event listener to persist filter metadata to local storage
    adguard.listeners.addListener(function (event, filter) {
        switch (event) {
            case adguard.listeners.SUCCESS_DOWNLOAD_FILTER:
                updateFilterState(filter);
                updateFilterVersion(filter);
                break;
            case adguard.listeners.FILTER_ADD_REMOVE:
            case adguard.listeners.FILTER_ENABLE_DISABLE:
                updateFilterState(filter);
                break;
        }
    });

    return {
        getFiltersVersion: getFiltersVersion,
        getFiltersState: getFiltersState,
        // These methods are used only for migrate from old versions
        updateFilterVersion: updateFilterVersion,
        updateFilterState: updateFilterState
    };

})(adguard);

/**
 * Class for manage filters state (enable, disable, add, remove, check updates)
 * Also includes method for initializing
 */
adguard.filters = (function (adguard) {

    'use strict';

    var antiBannerService = adguard.antiBannerService;

    var start = function (options, callback) {
        antiBannerService.start(options, callback);
    };

    var stop = function (callback) {
        antiBannerService.stop();
        callback();
    };

    /**
     * Checks application has been initialized
     * @returns {boolean}
     */
    var isInitialized = function () {
        return antiBannerService.isInitialized();
    };

    /**
     * Offer filters on extension install, select default filters and filters by locale and country
     * @param callback
     */
    var offerFilters = function (callback) {

        // These filters are enabled by default
        var filterIds = [adguard.utils.filters.ENGLISH_FILTER_ID, adguard.utils.filters.SEARCH_AND_SELF_PROMO_FILTER_ID];

        // Get language-specific filters by user locale
        var localeFilterIds = adguard.subscriptions.getFilterIdsForLanguage(adguard.app.getLocale());
        filterIds = filterIds.concat(localeFilterIds);

        // Add safari filter for safari browser
        if (adguard.utils.browser.isSafariBrowser()) {
            filterIds.push(adguard.utils.filters.SAFARI_FILTER);
        }

        // Get language-specific filters by navigator languages
        // Get the 2 most commonly used languages
        var languages = adguard.utils.browser.getNavigatorLanguages(2);
        for (var i = 0; i < languages.length; i++) {
            localeFilterIds = adguard.subscriptions.getFilterIdsForLanguage(languages[i]);
            filterIds = filterIds.concat(localeFilterIds);
        }

        callback(filterIds);
    };

    /**
     * List of enabled filters.
     * User filter and whitelist filter are always enabled so they are excluded.
     *
     * @returns {Array} List of enabled filters
     */
    var getEnabledFilters = function () {
        return antiBannerService.getAntiBannerFilters().filter(function (f) {
            return f.installed && f.enabled &&
                f.filterId != adguard.utils.filters.USER_FILTER_ID &&
                f.filterId != adguard.utils.filters.WHITE_LIST_FILTER_ID;
        });
    };

    /**
     * Returns collection of filters for settings page.
     * Private filters (user filter, whitelist filter, useful ads filter) are excluded.
     *
     * @returns {Array} List of filters
     */
    var getFiltersForOptionsPage = function () {
        return antiBannerService.getAntiBannerFilters().filter(function (f) {
            return f.installed &&
                f.filterId != adguard.utils.filters.USER_FILTER_ID &&
                f.filterId != adguard.utils.filters.WHITE_LIST_FILTER_ID &&
                f.filterId != adguard.utils.filters.SEARCH_AND_SELF_PROMO_FILTER_ID;
        });
    };

    /**
     * Checks if specified filter is enabled
     *
     * @param filterId Filter identifier
     * @returns {*} true if enabled
     */
    var isFilterEnabled = function (filterId) {
        return antiBannerService.getAntiBannerFilterById(filterId).enabled;
    };

    /**
     * Checks if specified filter is installed (downloaded)
     *
     * @param filterId Filter id
     * @returns {*} true if installed
     */
    var isFilterInstalled = function (filterId) {
        return antiBannerService.getAntiBannerFilterById(filterId).installed;
    };

    var checkFiltersUpdates = function (successCallback, errorCallback) {
        return antiBannerService.checkAntiBannerFiltersUpdate(true, successCallback, errorCallback);
    };

    /**
     * Enable filter
     *
     * @param filterId Filter identifier
     * @returns {boolean} true if filter was enabled successfully
     */
    var enableFilter = function (filterId) {

        var filter = antiBannerService.getAntiBannerFilterById(filterId);
        if (filter.enabled || !filter.installed) {
            return false;
        }

        filter.enabled = true;
        adguard.listeners.notifyListeners(adguard.listeners.FILTER_ENABLE_DISABLE, filter);
        return true;
    };

    /**
     * Successively add filters from filterIds and then enable successfully added filters
     * @param filterIds Filter identifiers
     * @param callback We pass list of enabled filter identifiers to the callback
     */
    var addAndEnableFilters = function (filterIds, callback) {

        callback = callback || function () {
            // Empty callback
        };

        var enabledFilters = [];

        if (!filterIds || filterIds.length === 0) {
            callback(enabledFilters);
            return;
        }

        filterIds = adguard.utils.collections.removeDuplicates(filterIds.slice(0)); // Copy array to prevent parameter mutation

        var loadNextFilter = function () {
            if (filterIds.length === 0) {
                callback(enabledFilters);
            } else {
                var filterId = filterIds.shift();
                antiBannerService.addAntiBannerFilter(filterId, function (success) {
                    if (success) {
                        var changed = enableFilter(filterId);
                        if (changed) {
                            enabledFilters.push(antiBannerService.getAntiBannerFilterById(filterId));
                        }
                    }
                    loadNextFilter();
                });
            }
        };

        loadNextFilter();
    };

    /**
     * Disables filter by id
     *
     * @param filterId Filter identifier
     * @returns {boolean} true if filter was disabled successfully
     */
    var disableFilter = function (filterId) {

        var filter = antiBannerService.getAntiBannerFilterById(filterId);
        if (!filter.enabled || !filter.installed) {
            return false;
        }

        filter.enabled = false;
        adguard.listeners.notifyListeners(adguard.listeners.FILTER_ENABLE_DISABLE, filter);
        return true;
    };

    /**
     * Removes filter
     *
     * @param filterId Filter identifier
     * @returns {boolean} true if filter was removed successfully
     */
    var removeFilter = function (filterId) {

        var filter = antiBannerService.getAntiBannerFilterById(filterId);
        if (!filter.installed) {
            return false;
        }

        adguard.console.debug("Remove filter {0}", filter.filterId);

        filter.enabled = false;
        filter.installed = false;
        adguard.listeners.notifyListeners(adguard.listeners.FILTER_ENABLE_DISABLE, filter);
        adguard.listeners.notifyListeners(adguard.listeners.FILTER_ADD_REMOVE, filter);
        return true;
    };

    /**
     * This method is called from UI when user changes list of active filters
     * @param filterIds List of active filters identifiers
     */
    var onFiltersListChange = function (filterIds) {

        var filters = antiBannerService.getAntiBannerFilters();
        for (var i = 0; i < filters.length; i++) {
            var filterId = filters[i].filterId;
            // Skip acceptable ads filter
            if (filterId == adguard.utils.filters.SEARCH_AND_SELF_PROMO_FILTER_ID) {
                continue;
            }
            // Remove filter if it is not present in the new list
            if (filterIds.indexOf(filterId) < 0) {
                removeFilter(filterId);
            }
        }

        // Add and enable filters
        addAndEnableFilters(filterIds);
    };

    /**
     * Returns filter metadata by subscription url
     * @param subscriptionUrl - subscription url
     * @returns {*|T}
     */
    var findFilterMetadataBySubscriptionUrl = function (subscriptionUrl) {
        return adguard.subscriptions.getFilters().filter(function (f) {
            return f.subscriptionUrl === subscriptionUrl;
        })[0];
    };

    /**
     * Load rules to user filter by subscription url
     * @param subscriptionUrl
     * @param loadCallback
     */
    var processAbpSubscriptionUrl = function (subscriptionUrl, loadCallback) {

        var filterMetadata = findFilterMetadataBySubscriptionUrl(subscriptionUrl);

        if (filterMetadata) {

            var filter = antiBannerService.getAntiBannerFilterById(filterMetadata.filterId);
            addAndEnableFilters([filter.filterId]);

        } else {

            // Load filter rules
            adguard.backend.loadFilterRulesBySubscriptionUrl(subscriptionUrl, function (rulesText) {
                var rules = adguard.userrules.addRules(rulesText);
                loadCallback(rules.length);
            }, function (request, cause) {
                adguard.console.error("Error download subscription by url {0}, cause: {1}", subscriptionUrl, cause || "");
            });
        }
    };

    return {

        start: start,
        stop: stop,
        isInitialized: isInitialized,

        offerFilters: offerFilters,

        getEnabledFilters: getEnabledFilters,
        getFiltersForOptionsPage: getFiltersForOptionsPage,

        isFilterEnabled: isFilterEnabled,
        isFilterInstalled: isFilterInstalled,

        checkFiltersUpdates: checkFiltersUpdates,

        addAndEnableFilters: addAndEnableFilters,
        disableFilter: disableFilter,
        removeFilter: removeFilter,
        onFiltersListChange: onFiltersListChange,

        findFilterMetadataBySubscriptionUrl: findFilterMetadataBySubscriptionUrl,
        processAbpSubscriptionUrl: processAbpSubscriptionUrl
    };

>>>>>>> b79130ed
})(adguard);<|MERGE_RESOLUTION|>--- conflicted
+++ resolved
@@ -1,4 +1,3 @@
-<<<<<<< HEAD
 /**
  * This file is part of Adguard Browser Extension (https://github.com/AdguardTeam/AdguardBrowserExtension).
  *
@@ -1623,1649 +1622,4 @@
         loadCustomFilter: loadCustomFilter
     };
 
-=======
-/**
- * This file is part of Adguard Browser Extension (https://github.com/AdguardTeam/AdguardBrowserExtension).
- *
- * Adguard Browser Extension is free software: you can redistribute it and/or modify
- * it under the terms of the GNU Lesser General Public License as published by
- * the Free Software Foundation, either version 3 of the License, or
- * (at your option) any later version.
- *
- * Adguard Browser Extension is distributed in the hope that it will be useful,
- * but WITHOUT ANY WARRANTY; without even the implied warranty of
- * MERCHANTABILITY or FITNESS FOR A PARTICULAR PURPOSE.  See the
- * GNU Lesser General Public License for more details.
- *
- * You should have received a copy of the GNU Lesser General Public License
- * along with Adguard Browser Extension.  If not, see <http://www.gnu.org/licenses/>.
- */
-
-/**
- * Creating service that manages our filter rules.
- */
-adguard.antiBannerService = (function (adguard) {
-
-    /**
-     * Represents filter metadata
-     *
-     * @param filterId Filter identifier
-     * @constructor
-     */
-    var AdguardFilter = function (filterId) {
-        this.filterId = filterId;
-        this.name = null;
-        this.description = null;
-        this.version = null;
-        this.lastUpdateTime = null;
-        this.lastCheckTime = null;
-        this.enabled = false;
-    };
-
-    // List of filters
-    var adguardFilters = [];
-
-    // Request filter contains all filter rules
-    // This class does the actual filtering (checking URLs, constructing CSS/JS to inject, etc)
-    var requestFilter = new adguard.RequestFilter();
-
-    // Service is not initialized yet
-    var requestFilterInitTime = 0;
-
-    // Application is running flag
-    var applicationRunning = false;
-
-    // Application initialized flag (Sets on first call of 'start' method)
-    var applicationInitialized = false;
-
-    /**
-     * Period for filters update check -- 48 hours
-     */
-    var UPDATE_FILTERS_PERIOD = 48 * 60 * 60 * 1000;
-
-    /**
-     * Delay before doing first filters update check -- 5 minutes
-     */
-    var UPDATE_FILTERS_DELAY = 5 * 60 * 1000;
-
-    var FILTERS_CHANGE_DEBOUNCE_PERIOD = 1000;
-    var RELOAD_FILTERS_DEBOUNCE_PERIOD = 1000;
-
-    /**
-     * List of events which cause RequestFilter re-creation
-     * @type {Array}
-     */
-    var UPDATE_REQUEST_FILTER_EVENTS = [adguard.listeners.UPDATE_FILTER_RULES, adguard.listeners.FILTER_ENABLE_DISABLE];
-
-    var isUpdateRequestFilterEvent = function (el) {
-        return UPDATE_REQUEST_FILTER_EVENTS.indexOf(el.event) >= 0;
-    };
-
-    /**
-     * List of events which cause saving filter rules to the rules storage
-     * @type {Array}
-     */
-    var SAVE_FILTER_RULES_TO_STORAGE_EVENTS = [adguard.listeners.UPDATE_FILTER_RULES, adguard.listeners.ADD_RULES, adguard.listeners.REMOVE_RULE];
-
-    var isSaveRulesToStorageEvent = function (el) {
-        return SAVE_FILTER_RULES_TO_STORAGE_EVENTS.indexOf(el.event) >= 0;
-    };
-
-    /**
-     * Persist state of content blocker
-     */
-    var contentBlockerInfo = {
-        rulesCount: 0,
-        rulesOverLimit: false
-    };
-
-    var reloadedRules = false;
-
-    /**
-     * AntiBannerService initialize method. Process install, update or simple run.
-     * @param options Constructor options
-     * @param callback
-     */
-    function initialize(options, callback) {
-
-        /**
-         * This method is called when filter subscriptions have been loaded from remote server.
-         * It is used to recreate RequestFilter object.
-         */
-        var initRequestFilter = function () {
-            loadFiltersVersionAndStateInfo();
-            createRequestFilter(function () {
-                addFiltersChangeEventListener();
-                callback();
-            });
-        };
-
-        /**
-         * Callback for subscriptions loaded event
-         */
-        var onSubscriptionLoaded = function (runInfo) {
-
-            // Initialize filters list
-            adguardFilters = getAllAdguardFilters();
-
-            // Subscribe to events which lead to update filters (e.g. switсh to optimized and back to default)
-            subscribeToFiltersChangeEvents();
-
-            if (runInfo.isFirstRun) {
-                // Add event listener for filters change
-                addFiltersChangeEventListener();
-                // Run callback
-                // Request filter will be initialized during install
-                if (typeof options.onInstall === 'function') {
-                    options.onInstall(callback);
-                } else {
-                    callback();
-                }
-            } else if (runInfo.isUpdate) {
-                // Updating storage schema on extension update (if needed)
-                adguard.applicationUpdateService.onUpdate(runInfo, initRequestFilter);
-            } else {
-                // Init RequestFilter object
-                initRequestFilter();
-            }
-
-            // Schedule filters update job
-            scheduleFiltersUpdate(runInfo.isFirstRun);
-        };
-
-        /**
-         * Init extension common info.
-         */
-        adguard.applicationUpdateService.getRunInfo(function (runInfo) {
-            // Load subscription from the storage
-            adguard.subscriptions.init(onSubscriptionLoaded.bind(null, runInfo));
-        });
-    }
-
-    /**
-     * Initialize application (process install or update) . Create and start request filter
-     * @param options
-     * @param callback
-     */
-    var start = function (options, callback) {
-
-        if (applicationRunning === true) {
-            callback();
-            return;
-        }
-        applicationRunning = true;
-
-        if (!applicationInitialized) {
-            initialize(options, callback);
-            applicationInitialized = true;
-            return;
-        }
-
-        createRequestFilter(callback);
-    };
-
-    /**
-     * Clear request filter
-     */
-    var stop = function () {
-        applicationRunning = false;
-        requestFilter = new adguard.RequestFilter();
-        adguard.listeners.notifyListeners(adguard.listeners.REQUEST_FILTER_UPDATED, getRequestFilterInfo());
-    };
-
-    /**
-     * Checks application has been initialized
-     * @returns {boolean}
-     */
-    var isInitialized = function () {
-        return applicationInitialized;
-    };
-
-    /**
-     * Getter for request filter
-     */
-    var getRequestFilter = function () {
-        return requestFilter;
-    };
-
-    /**
-     * Loads filter from storage (if in extension package) or from backend
-     *
-     * @param filterId Filter identifier
-     * @param callback Called when operation is finished
-     */
-    var addAntiBannerFilter = function (filterId, callback) {
-
-        var filter = getFilterById(filterId);
-        if (filter.installed) {
-            callback(true);
-            return;
-        }
-
-        var onFilterLoaded = function (success) {
-            if (success) {
-                filter.installed = true;
-                adguard.listeners.notifyListeners(adguard.listeners.FILTER_ADD_REMOVE, filter);
-            }
-            callback(success);
-        };
-
-        if (filter.loaded) {
-            onFilterLoaded(true);
-            return;
-        }
-
-        /**
-         * TODO: when we want to load filter from backend, we should retrieve metadata from backend too, but not from local file.
-         */
-        var filterMetadata = adguard.subscriptions.getFilterMetadata(filterId);
-        loadFilterRules(filterMetadata, false, onFilterLoaded);
-    };
-
-    /**
-     * Reloads filters from backend
-     *
-     * @param successCallback
-     * @param errorCallback
-     * @private
-     */
-    function reloadAntiBannerFilters(successCallback, errorCallback) {
-        resetFiltersVersion();
-        checkAntiBannerFiltersUpdate(true, successCallback, errorCallback);
-    }
-
-    /**
-     * Select filters for update. It depends on the time of last update.
-     * @param forceUpdate Force update flag.
-     * @returns {Array}
-     */
-    function selectFilterIdsToUpdate(forceUpdate) {
-        var filterIds = [];
-        for (var i = 0; i < adguardFilters.length; i++) {
-            var filter = adguardFilters[i];
-            if (filter.installed &&
-                filter.filterId != adguard.utils.filters.USER_FILTER_ID &&
-                filter.filterId != adguard.utils.filters.WHITE_LIST_FILTER_ID) {
-                // Check filters update period (or forceUpdate flag)
-                var needUpdate = forceUpdate || (!filter.lastCheckTime || (Date.now() - filter.lastCheckTime) >= UPDATE_FILTERS_PERIOD);
-                if (needUpdate) {
-                    filterIds.push(filter.filterId);
-                }
-            }
-        }
-        return filterIds;
-    }
-
-    /**
-     * Checks filters updates.
-     *
-     * @param forceUpdate Normally we respect filter update period. But if this parameter is
-     *                    true - we ignore it and check updates for all filters.
-     * @param successCallback Called if filters were updated successfully
-     * @param errorCallback Called if something gone wrong
-     */
-    var checkAntiBannerFiltersUpdate = function (forceUpdate, successCallback, errorCallback) {
-
-        successCallback = successCallback || function () {
-            // Empty callback
-        };
-        errorCallback = errorCallback || function () {
-            // Empty callback
-        };
-
-        // Don't update in background if request filter isn't running
-        if (!forceUpdate && !applicationRunning) {
-            return;
-        }
-
-        adguard.console.info("Start checking filters updates");
-
-        // Select filters for update
-        var filterIdsToUpdate = selectFilterIdsToUpdate(forceUpdate);
-
-        if (filterIdsToUpdate.length === 0) {
-            if (successCallback) {
-                successCallback([]);
-                return;
-            }
-        }
-
-        adguard.console.info("Checking updates for {0} filters", filterIdsToUpdate.length);
-
-        // Load filters with changed version
-        var loadFiltersFromBackendCallback = function (filterMetadataList) {
-            loadFiltersFromBackend(filterMetadataList, function (success, filterIds) {
-                if (success) {
-                    var filters = [];
-                    for (var i = 0; i < filterIds.length; i++) {
-                        var filterId = filterIds[i];
-                        if (filterId != adguard.utils.filters.SEARCH_AND_SELF_PROMO_FILTER_ID) {
-                            filters.push(getFilterById(filterId));
-                        }
-                    }
-                    successCallback(filters);
-                } else {
-                    errorCallback();
-                }
-            });
-        };
-
-        // Method is called after we have got server response
-        // Now we check filters version and update filter if needed
-        var onLoadFilterMetadataList = function (sucess, filterMetadataList) {
-            if (sucess) {
-                var filterMetadataListToUpdate = [];
-                for (var i = 0; i < filterMetadataList.length; i++) {
-                    var filterMetadata = filterMetadataList[i];
-                    var filter = getFilterById(filterMetadata.filterId);
-                    if (filterMetadata.version !== null && adguard.utils.browser.isGreaterVersion(filterMetadata.version, filter.version)) {
-                        adguard.console.info("Updating filter {0} to version {1}", filter.filterId, filterMetadata.version);
-                        filterMetadataListToUpdate.push(filterMetadata);
-                    }
-                }
-                loadFiltersFromBackendCallback(filterMetadataListToUpdate);
-            } else {
-                errorCallback();
-            }
-        };
-
-        // Retrieve current filters metadata for update
-        loadFiltersMetadataFromBackend(filterIdsToUpdate, onLoadFilterMetadataList);
-    };
-
-    /**
-     * Resets all filters versions
-     */
-    function resetFiltersVersion() {
-        var RESET_VERSION = "0.0.0.0";
-        for (var i = 0; i < adguardFilters.length; i++) {
-            adguardFilters[i].version = RESET_VERSION;
-        }
-    }
-
-    /**
-     * Creates adguard filter object
-     * @param filterMetadata Filter metadata
-     * @returns {AdguardFilter}
-     */
-    function createAdguardFilter(filterMetadata) {
-        var filter = new AdguardFilter(filterMetadata.filterId);
-        var groupMetadata = adguard.subscriptions.getGroupMetadata(filterMetadata.groupId);
-        var displayNumber = filterMetadata.displayNumber;
-        if (groupMetadata) {
-            displayNumber += 0x0000 | (groupMetadata.displayNumber << 8)
-        }
-        filter.name = filterMetadata.name || '';
-        filter.description = filterMetadata.description || 0;
-        filter.displayNumber = displayNumber;
-        return filter;
-    }
-
-    /**
-     * Returns all filters with their metadata
-     * @private
-     */
-    function getAllAdguardFilters() {
-
-        var filters = [];
-        var filtersMetadata = adguard.subscriptions.getFilters();
-        for (var i = 0; i < filtersMetadata.length; i++) {
-            var filterMetadata = filtersMetadata[i];
-            filters.push(createAdguardFilter(filterMetadata));
-        }
-
-        // Add synthetic user and whitelist filters
-        filters.push(createAdguardFilter({filterId: adguard.utils.filters.USER_FILTER_ID}));
-        filters.push(createAdguardFilter({filterId: adguard.utils.filters.WHITE_LIST_FILTER_ID}));
-
-        filters.sort(function (f1, f2) {
-            return f1.displayNumber - f2.displayNumber;
-        });
-
-        return filters;
-    }
-
-    /**
-     * Updates filters version and state info.
-     * Loads this data from the storage and then updates "adguardFilters" property of the AntiBannerService instance.
-     *
-     * @private
-     */
-    function loadFiltersVersionAndStateInfo() {
-
-        // Define it here: for jshint to cool down
-        var filter = null;
-
-        // Load filters metadata from the storage
-        var filtersVersionInfo = adguard.filtersState.getFiltersVersion();
-        for (var i = 0; i < adguardFilters.length; i++) {
-            filter = adguardFilters[i];
-            var versionInfo = filtersVersionInfo[filter.filterId];
-            if (versionInfo) {
-                filter.version = versionInfo.version;
-                filter.lastCheckTime = versionInfo.lastCheckTime;
-                filter.lastUpdateTime = versionInfo.lastUpdateTime;
-            }
-        }
-
-        // Load filters state from the storage
-        var filtersStateInfo = adguard.filtersState.getFiltersState();
-        for (i = 0; i < adguardFilters.length; i++) {
-            filter = adguardFilters[i];
-            var stateInfo = filtersStateInfo[filter.filterId];
-            if (stateInfo) {
-                filter.enabled = stateInfo.enabled;
-                filter.installed = stateInfo.installed;
-                filter.loaded = stateInfo.loaded;
-            }
-        }
-    }
-
-    /**
-     * Called when filters were loaded from the storage
-     *
-     * @param rulesFilterMap Map for populating rules (filterId -> rules collection)
-     * @param callback Called when request filter is initialized
-     */
-    function onFiltersLoadedFromStorage(rulesFilterMap, callback) {
-
-        var start = new Date().getTime();
-
-        // We create filter rules using chunks of the specified length
-        // We are doing this for FF as everything in FF is done on the UI thread
-        // Request filter creation is rather slow operation so we should
-        // use setTimeout calls to give UI thread some time.
-        var async = adguard.prefs.speedupStartup() || false;
-        var asyncStep = 1000;
-        adguard.console.info('Starting request filter initialization. Async={0}', async);
-
-        // Empty request filter
-        var newRequestFilter = new adguard.RequestFilter();
-
-        if (requestFilterInitTime === 0) {
-            // Setting the time of request filter very first initialization
-            requestFilterInitTime = new Date().getTime();
-            adguard.listeners.notifyListeners(adguard.listeners.APPLICATION_INITIALIZED);
-        }
-
-        // Supplement object to make sure that we use only unique filter rules
-        var uniqueRules = Object.create(null);
-
-        /**
-         * Checks rulesFilterMap is empty (no one of filters are enabled)
-         * @param rulesFilterMap
-         * @returns {boolean}
-         */
-        function isEmptyRulesFilterMap(rulesFilterMap) {
-
-            var enabledFilterIds = Object.keys(rulesFilterMap);
-            if (enabledFilterIds.length === 0) {
-                return true;
-            }
-
-            // User filter is enabled by default, but it may not contain any rules
-            var userFilterId = adguard.utils.filters.USER_FILTER_ID;
-            if (enabledFilterIds.length === 1 && enabledFilterIds[0] == userFilterId) {
-                var userRules = rulesFilterMap[userFilterId];
-                if (!userRules || userRules.length === 0) {
-                    return true;
-                }
-            }
-
-            return false;
-        }
-
-        /**
-         * STEP 3: Called when request filter has been filled with rules.
-         * This is the last step of request filter initialization.
-         */
-        var requestFilterInitialized = function () {
-
-            // Request filter is ready
-            requestFilter = newRequestFilter;
-
-            if (callback && typeof callback === "function") {
-                callback();
-            }
-
-            adguard.listeners.notifyListeners(adguard.listeners.REQUEST_FILTER_UPDATED, getRequestFilterInfo());
-            adguard.console.info("Finished request filter initialization in {0} ms. Rules count: {1}", (new Date().getTime() - start), newRequestFilter.rulesCount);
-
-            /**
-             * If no one of filters is enabled, don't reload rules
-             */
-            if (isEmptyRulesFilterMap(rulesFilterMap)) {
-                return;
-            }
-
-            if (newRequestFilter.rulesCount === 0 && !reloadedRules) {
-                //https://github.com/AdguardTeam/AdguardBrowserExtension/issues/205
-                adguard.console.info("No rules have been found - checking filter updates");
-                reloadAntiBannerFilters();
-                reloadedRules = true;
-            } else if (newRequestFilter.rulesCount > 0 && reloadedRules) {
-                adguard.console.info("Filters reloaded, deleting reloadRules flag");
-                reloadedRules = false;
-            }
-        };
-
-        /**
-         * Supplement function for adding rules to the request filter
-         *
-         * @param filterId Filter identifier
-         * @param rulesTexts Array with filter rules
-         * @param startIdx Start index of the rules array
-         * @param endIdx End index of the rules array
-         */
-        var addRules = function (filterId, rulesTexts, startIdx, endIdx) {
-            if (!rulesTexts) {
-                return;
-            }
-
-            for (var i = startIdx; i < rulesTexts.length && i < endIdx; i++) {
-                var ruleText = rulesTexts[i];
-                if (ruleText in uniqueRules) {
-                    // Do not allow duplicates
-                    continue;
-                }
-                uniqueRules[ruleText] = true;
-                var rule = adguard.rules.builder.createRule(ruleText, filterId);
-
-                if (rule !== null) {
-                    newRequestFilter.addRule(rule);
-                }
-            }
-        };
-
-        /**
-         * Asyncronously adds rules to the request filter.
-         */
-        var addRulesAsync = function (filterId, rulesTexts, startIdx, stopIdx, prevDfd) {
-
-            var dfd = new adguard.utils.Promise();
-
-            prevDfd.then(function () {
-                setTimeout(function () {
-                    addRules(filterId, rulesTexts, startIdx, stopIdx);
-                    dfd.resolve();
-                }, 1);
-            });
-
-            return dfd;
-        };
-
-        /**
-         * Asynchronously fills request filter with rules.
-         */
-        var fillRequestFilterAsync = function () {
-            // Async loading starts when we resolve this promise
-            var rootDfd = new adguard.utils.Promise();
-            var prevDfd = null;
-            var dfds = [];
-
-            // Go through all filters in the map
-            for (var filterId in rulesFilterMap) { // jshint ignore:line
-                // To number
-                filterId = filterId - 0;
-                if (filterId != adguard.utils.filters.USER_FILTER_ID) {
-                    var rulesTexts = rulesFilterMap[filterId];
-
-                    for (var i = 0; i < rulesTexts.length; i += asyncStep) {
-                        prevDfd = addRulesAsync(filterId, rulesTexts, i, i + asyncStep, prevDfd || rootDfd);
-                        dfds.push(prevDfd);
-                    }
-                }
-            }
-
-            // User filter should be the last
-            // https://github.com/AdguardTeam/AdguardBrowserExtension/issues/117
-            var userRules = rulesFilterMap[adguard.utils.filters.USER_FILTER_ID];
-            addRulesAsync(adguard.utils.filters.USER_FILTER_ID, userRules, 0, userRules.length, prevDfd || rootDfd);
-
-            adguard.utils.Promise.all(dfds).then(function () {
-                requestFilterInitialized();
-            });
-
-            // Start execution
-            rootDfd.resolve();
-        };
-
-        /**
-         * Synchronously fills request filter with rules
-         */
-        var fillRequestFilterSync = function () {
-
-            // Go through all filters in the map
-            for (var filterId in rulesFilterMap) { // jshint ignore:line
-
-                // To number
-                filterId = filterId - 0;
-                if (filterId != adguard.utils.filters.USER_FILTER_ID) {
-                    var rulesTexts = rulesFilterMap[filterId];
-                    addRules(filterId, rulesTexts, 0, rulesTexts.length);
-                }
-            }
-
-            // User filter should be the last
-            // https://github.com/AdguardTeam/AdguardBrowserExtension/issues/117
-            var userRules = rulesFilterMap[adguard.utils.filters.USER_FILTER_ID];
-            addRules(adguard.utils.filters.USER_FILTER_ID, userRules, 0, userRules.length);
-            requestFilterInitialized();
-        };
-
-        if (async) {
-            fillRequestFilterAsync();
-        } else {
-            fillRequestFilterSync();
-        }
-    }
-
-    /**
-     * Create new request filter and add distinct rules from the storage.
-     *
-     * @param callback Called after request filter has been created
-     * @private
-     */
-    function createRequestFilter(callback) {
-
-        if (applicationRunning === false) {
-            if (typeof callback === 'function') {
-                callback();
-            }
-            return;
-        }
-
-        var start = new Date().getTime();
-        adguard.console.info('Starting loading filter rules from the storage');
-
-        // Prepare map for filter rules
-        // Map key is filter ID
-        // Map value is array with filter rules
-        var rulesFilterMap = Object.create(null);
-
-        /**
-         * STEP 2: Called when all filter rules have been loaded from storage
-         */
-        var loadAllFilterRulesDone = function () {
-            adguard.console.info('Finished loading filter rules from the storage in {0} ms', (new Date().getTime() - start));
-            onFiltersLoadedFromStorage(rulesFilterMap, callback);
-        };
-
-        /**
-         * Loads filter rules from storage
-         *
-         * @param filterId Filter identifier
-         * @param rulesFilterMap Map for loading rules
-         * @returns {*} Deferred object
-         */
-        var loadFilterRulesFromStorage = function (filterId, rulesFilterMap) {
-            var dfd = new adguard.utils.Promise();
-
-            adguard.rulesStorage.read(filterId, function (rulesText) {
-                if (rulesText) {
-                    rulesFilterMap[filterId] = rulesText;
-                }
-                dfd.resolve();
-            });
-
-            return dfd;
-        };
-
-        /**
-         * STEP 1: load all filters from the storage.
-         */
-        var loadFilterRules = function () {
-            var dfds = [];
-            for (var i = 0; i < adguardFilters.length; i++) {
-                var filter = adguardFilters[i];
-                if (filter.enabled) {
-                    dfds.push(loadFilterRulesFromStorage(filter.filterId, rulesFilterMap));
-                }
-            }
-            dfds.push(loadUserRulesToRequestFilter(rulesFilterMap));
-
-            // Load all filters and then recreate request filter
-            adguard.utils.Promise.all(dfds).then(loadAllFilterRulesDone);
-        };
-
-        loadFilterRules();
-    }
-
-    /**
-     * Adds user rules (got from the storage) to request filter
-     *
-     * @param rulesFilterMap Map for loading rules
-     * @returns {*} Deferred object
-     * @private
-     */
-    function loadUserRulesToRequestFilter(rulesFilterMap) {
-
-        var dfd = new adguard.utils.Promise();
-
-        var filterId = adguard.utils.filters.USER_FILTER_ID;
-        adguard.rulesStorage.read(filterId, function (rulesText) {
-
-            adguard.userrules.setRules(rulesText || []);
-
-            if (!rulesText) {
-                dfd.resolve();
-                return;
-            }
-
-            rulesFilterMap[filterId] = rulesText;
-            dfd.resolve();
-        });
-
-        return dfd;
-    }
-
-    /**
-     * Request Filter info
-     */
-    var getRequestFilterInfo = function () {
-        var rulesCount = 0;
-        if (requestFilter) {
-            rulesCount = requestFilter.rulesCount;
-        }
-        return {
-            rulesCount: rulesCount
-        };
-    };
-
-    /**
-     * Update content blocker info
-     * We save state of content blocker for properly show in options page (converted rules count and over limit flag)
-     * @param info Content blocker info
-     */
-    var updateContentBlockerInfo = function (info) {
-        contentBlockerInfo.rulesCount = info.rulesCount;
-        contentBlockerInfo.rulesOverLimit = info.rulesOverLimit;
-    };
-
-    /**
-     * Content Blocker info
-     */
-    var getContentBlockerInfo = function () {
-        return contentBlockerInfo;
-    };
-
-    /**
-     * Adds event listener for filters changes.
-     * If filter is somehow changed this method checks if we should save changes to the storage
-     * and if we should recreate RequestFilter.
-     *
-     * @private
-     */
-    function addFiltersChangeEventListener() {
-
-        var filterEventsHistory = [];
-        var onFilterChangeTimeout = null;
-
-        var processFilterEvent = function (event, filter, rules) {
-
-            filterEventsHistory.push({event: event, filter: filter, rules: rules});
-
-            if (onFilterChangeTimeout !== null) {
-                clearTimeout(onFilterChangeTimeout);
-            }
-
-            onFilterChangeTimeout = setTimeout(function () {
-
-                var filterEvents = filterEventsHistory.slice(0);
-                filterEventsHistory = [];
-                onFilterChangeTimeout = null;
-
-                var needCreateRequestFilter = filterEvents.some(isUpdateRequestFilterEvent);
-
-                // Split by filterId
-                var eventsByFilter = Object.create(null);
-                for (var i = 0; i < filterEvents.length; i++) {
-                    var filterEvent = filterEvents[i];
-                    if (!(filterEvent.filter.filterId in eventsByFilter)) {
-                        eventsByFilter[filterEvent.filter.filterId] = [];
-                    }
-                    eventsByFilter[filterEvent.filter.filterId].push(filterEvent);
-                }
-
-                var dfds = [];
-                for (var filterId in eventsByFilter) { // jshint ignore:line
-                    var needSaveRulesToStorage = eventsByFilter[filterId].some(isSaveRulesToStorageEvent);
-                    if (!needSaveRulesToStorage) {
-                        continue;
-                    }
-                    var dfd = processSaveFilterRulesToStorageEvents(filterId, eventsByFilter[filterId]);
-                    dfds.push(dfd);
-                }
-
-                if (needCreateRequestFilter) {
-                    // Rules will be added to request filter lazy, listeners will be notified about REQUEST_FILTER_UPDATED later
-                    adguard.utils.Promise.all(dfds).then(createRequestFilter);
-                } else {
-                    // Rules are already in request filter, notify listeners
-                    adguard.listeners.notifyListeners(adguard.listeners.REQUEST_FILTER_UPDATED, getRequestFilterInfo());
-                }
-
-            }, FILTERS_CHANGE_DEBOUNCE_PERIOD);
-
-        };
-
-        adguard.listeners.addListener(function (event, filter, rules) {
-            switch (event) {
-                case adguard.listeners.ADD_RULES:
-                case adguard.listeners.REMOVE_RULE:
-                case adguard.listeners.UPDATE_FILTER_RULES:
-                case adguard.listeners.FILTER_ENABLE_DISABLE:
-                    processFilterEvent(event, filter, rules);
-                    break;
-            }
-        });
-    }
-
-    /**
-     * Saves updated filter rules to the storage.
-     *
-     * @param filterId Filter id
-     * @param events Events (what has changed?)
-     * @private
-     */
-    function processSaveFilterRulesToStorageEvents(filterId, events) {
-
-        var dfd = new adguard.utils.Promise();
-
-        adguard.rulesStorage.read(filterId, function (loadedRulesText) {
-
-            for (var i = 0; i < events.length; i++) {
-
-                if (!loadedRulesText) {
-                    loadedRulesText = [];
-                }
-
-                var event = events[i];
-                var eventType = event.event;
-                var eventRules = event.rules;
-
-                switch (eventType) {
-                    case adguard.listeners.ADD_RULES:
-                        loadedRulesText = loadedRulesText.concat(eventRules);
-                        adguard.console.debug("Add {0} rules to filter {1}", eventRules.length, filterId);
-                        break;
-                    case adguard.listeners.REMOVE_RULE:
-                        var actionRule = eventRules[0];
-                        adguard.utils.collections.removeAll(loadedRulesText, actionRule);
-                        adguard.console.debug("Remove {0} rule from filter {1}", actionRule, filterId);
-                        break;
-                    case adguard.listeners.UPDATE_FILTER_RULES:
-                        loadedRulesText = eventRules;
-                        adguard.console.debug("Update filter {0} rules count to {1}", filterId, eventRules.length);
-                        break;
-                }
-            }
-
-            adguard.console.debug("Save {0} rules to filter {1}", loadedRulesText.length, filterId);
-            adguard.rulesStorage.write(filterId, loadedRulesText, dfd.resolve);
-
-        });
-
-        return dfd;
-    }
-
-    /**
-     * Subscribe to events which lead to filters update.
-     * @private
-     */
-    function subscribeToFiltersChangeEvents() {
-
-        // on USE_OPTIMIZED_FILTERS setting change we need to reload filters
-        var onUsedOptimizedFiltersChange = adguard.utils.concurrent.debounce(reloadAntiBannerFilters, RELOAD_FILTERS_DEBOUNCE_PERIOD);
-
-        adguard.settings.onUpdated.addListener(function (setting) {
-            if (setting === adguard.settings.USE_OPTIMIZED_FILTERS) {
-                onUsedOptimizedFiltersChange();
-                return;
-            }
-            if (setting === adguard.settings.DISABLE_COLLECT_HITS) {
-                getRequestFilter().cssFilter.dirty = true;
-            }
-        });
-    }
-
-    /**
-     * Schedules filters update job
-     *
-     * @param isFirstRun App first run flag
-     * @private
-     */
-    function scheduleFiltersUpdate(isFirstRun) {
-
-        // First run delay
-        setTimeout(checkAntiBannerFiltersUpdate, UPDATE_FILTERS_DELAY, isFirstRun === true);
-
-        // Scheduling job
-        var scheduleUpdate = function () {
-            setTimeout(function () {
-                try {
-                    checkAntiBannerFiltersUpdate();
-                } catch (ex) {
-                    adguard.console.error("Error update filters, cause {0}", ex);
-                }
-                scheduleUpdate();
-            }, UPDATE_FILTERS_PERIOD);
-        };
-
-        scheduleUpdate();
-    }
-
-    /**
-     * Gets filter by ID.
-     * Throws exception if filter not found.
-     *
-     * @param filterId Filter identifier
-     * @returns {*} Filter got from "adguardFilters" property.
-     * @private
-     */
-    function getFilterById(filterId) {
-        for (var i = 0; i < adguardFilters.length; i++) {
-            var adguardFilter = adguardFilters[i];
-            if (adguardFilter.filterId == filterId) {
-                return adguardFilter;
-            }
-        }
-        throw 'Filter with id ' + filterId + ' not found';
-    }
-
-    /**
-     * Loads filters (ony-by-one) from the remote server
-     *
-     * @param filterMetadataList List of filter metadata to load
-     * @param callback Called when filters have been loaded
-     * @private
-     */
-    function loadFiltersFromBackend(filterMetadataList, callback) {
-
-        var dfds = [];
-        var loadedFilters = [];
-
-        filterMetadataList.forEach(function (filterMetadata) {
-            var dfd = new adguard.utils.Promise();
-            dfds.push(dfd);
-
-            loadFilterRules(filterMetadata, true, function (success) {
-                if (!success) {
-                    dfd.reject();
-                    return;
-                }
-
-                loadedFilters.push(filterMetadata.filterId);
-                dfd.resolve();
-            });
-        });
-
-        adguard.utils.Promise.all(dfds).then(function () {
-            callback(true, loadedFilters);
-        }, function () {
-            callback(false);
-        });
-    }
-
-    /**
-     * Loads filter rules
-     *
-     * @param filterMetadata Filter metadata
-     * @param forceRemote Force download filter rules from remote server (if false try to download local copy of rules if it's possible)
-     * @param callback Called when filter rules have been loaded
-     * @private
-     */
-    function loadFilterRules(filterMetadata, forceRemote, callback) {
-
-        var filter = getFilterById(filterMetadata.filterId);
-
-        filter._isDownloading = true;
-        adguard.listeners.notifyListeners(adguard.listeners.START_DOWNLOAD_FILTER, filter);
-
-        var successCallback = function (filterRules) {
-            adguard.console.info("Retrieved response from server for filter {0}, rules count: {1}", filter.filterId, filterRules.length);
-            delete filter._isDownloading;
-            filter.version = filterMetadata.version;
-            filter.lastUpdateTime = filterMetadata.timeUpdated;
-            filter.lastCheckTime = Date.now();
-            filter.loaded = true;
-            //notify listeners
-            adguard.listeners.notifyListeners(adguard.listeners.SUCCESS_DOWNLOAD_FILTER, filter);
-            adguard.listeners.notifyListeners(adguard.listeners.UPDATE_FILTER_RULES, filter, filterRules);
-            callback(true);
-        };
-
-        var errorCallback = function (cause) {
-            adguard.console.error("Error retrieved response from server for filter {0}, cause: {1}", filter.filterId, cause || "");
-            delete filter._isDownloading;
-            adguard.listeners.notifyListeners(adguard.listeners.ERROR_DOWNLOAD_FILTER, filter);
-            callback(false);
-        };
-
-        adguard.backend.loadFilterRules(filter.filterId, forceRemote, adguard.settings.isUseOptimizedFiltersEnabled(), successCallback, errorCallback);
-    }
-
-    /**
-     * Loads filter versions from remote server
-     *
-     * @param filterIds Filter identifiers
-     * @param callback Callback (called when load is finished)
-     * @private
-     */
-    function loadFiltersMetadataFromBackend(filterIds, callback) {
-
-        if (filterIds.length === 0) {
-            callback(true, []);
-            return;
-        }
-
-        var loadSuccess = function (filterMetadataList) {
-            adguard.console.debug("Retrieved response from server for {0} filters, result: {1} metadata", filterIds.length, filterMetadataList.length);
-            callback(true, filterMetadataList);
-        };
-
-        var loadError = function (request, cause) {
-            adguard.console.error("Error retrieved response from server for filters {0}, cause: {1} {2}", filterIds, request.statusText, cause || "");
-            callback(false);
-        };
-
-        adguard.backend.loadFiltersMetadata(filterIds, loadSuccess, loadError);
-    }
-
-    /**
-     * Get filter by id
-     * @param filterId
-     * @returns {*}
-     */
-    var getAntiBannerFilterById = function (filterId) {
-        return getFilterById(filterId);
-    };
-
-    /**
-     * Get antibanner filters (includes states and versions)
-     * @returns {Array}
-     */
-    var getAntiBannerFilters = function () {
-        return adguardFilters;
-    };
-
-    /**
-     * Get request filter initialization time
-     * @returns {number}
-     */
-    var getRequestFilterInitTime = function () {
-        return requestFilterInitTime;
-    };
-
-    /**
-     * Add rules to filter
-     * @param filterId
-     * @param rulesText
-     * @returns {Array}
-     */
-    var addFilterRules = function (filterId, rulesText) {
-        var rules = [];
-        for (var i = 0; i < rulesText.length; i++) {
-            var rule = adguard.rules.builder.createRule(rulesText[i], filterId);
-            if (rule !== null) {
-                rules.push(rule);
-            }
-        }
-        var filter = getFilterById(filterId);
-        requestFilter.addRules(rules);
-        adguard.listeners.notifyListeners(adguard.listeners.ADD_RULES, filter, rulesText);
-        if (filterId === adguard.utils.filters.USER_FILTER_ID) {
-            adguard.listeners.notifyListeners(adguard.listeners.UPDATE_USER_FILTER_RULES, getRequestFilterInfo());
-        }
-        return rules;
-    };
-
-    /**
-     * Remove rule from filter
-     * @param filterId
-     * @param ruleText
-     */
-    var removeFilterRule = function (filterId, ruleText) {
-        var rule = adguard.rules.builder.createRule(ruleText, filterId);
-        if (rule !== null) {
-            requestFilter.removeRule(rule);
-        }
-        var filter = getFilterById(filterId);
-        adguard.listeners.notifyListeners(adguard.listeners.REMOVE_RULE, filter, [ruleText]);
-        if (filterId === adguard.utils.filters.USER_FILTER_ID) {
-            adguard.listeners.notifyListeners(adguard.listeners.UPDATE_USER_FILTER_RULES, getRequestFilterInfo());
-        }
-    };
-
-    /**
-     * Clear filter rules
-     * @param filterId
-     */
-    var clearFilterRules = function (filterId) {
-        var filter = getFilterById(filterId);
-        adguard.listeners.notifyListeners(adguard.listeners.UPDATE_FILTER_RULES, filter, []);
-        if (filterId === adguard.utils.filters.USER_FILTER_ID) {
-            adguard.listeners.notifyListeners(adguard.listeners.UPDATE_USER_FILTER_RULES, getRequestFilterInfo());
-        }
-    };
-
-    return {
-
-        start: start,
-        stop: stop,
-        isInitialized: isInitialized,
-
-        getAntiBannerFilterById: getAntiBannerFilterById,
-        getAntiBannerFilters: getAntiBannerFilters,
-        addAntiBannerFilter: addAntiBannerFilter,
-
-        getRequestFilter: getRequestFilter,
-        getRequestFilterInitTime: getRequestFilterInitTime,
-
-        addFilterRules: addFilterRules,
-        removeFilterRule: removeFilterRule,
-        clearFilterRules: clearFilterRules,
-
-        getRequestFilterInfo: getRequestFilterInfo,
-        updateContentBlockerInfo: updateContentBlockerInfo,
-        getContentBlockerInfo: getContentBlockerInfo,
-
-        checkAntiBannerFiltersUpdate: checkAntiBannerFiltersUpdate
-    };
-
-})(adguard);
-
-/**
- * Api for filtering and elements hiding.
- */
-adguard.requestFilter = (function (adguard) {
-
-    'use strict';
-
-    var antiBannerService = adguard.antiBannerService;
-
-    function getRequestFilter() {
-        return antiBannerService.getRequestFilter();
-    }
-
-    /**
-     * @returns boolean true when request filter was initialized first time
-     */
-    var isReady = function () {
-        return antiBannerService.getRequestFilterInitTime() > 0;
-    };
-
-    /**
-     * When browser just started we need some time on request filter initialization.
-     * This could be a problem in case when browser has a homepage and it is just started.
-     * In this case request filter is not yet initalized so we don't block requests and inject css.
-     * To fix this, content script will repeat requests for selectors until request filter is ready
-     * and it will also collapse all elements which should have been blocked.
-     *
-     * @returns boolean true if we should collapse elements with content script
-     */
-    var shouldCollapseAllElements = function () {
-        // We assume that if content script is requesting CSS in first 5 seconds after request filter init,
-        // then it is possible, that we've missed some elements and now we should collapse these elements
-        var requestFilterInitTime = antiBannerService.getRequestFilterInitTime();
-        return (requestFilterInitTime > 0) && (requestFilterInitTime + 5000 > new Date().getTime());
-    };
-
-    var getRules = function () {
-        return getRequestFilter().getRules();
-    };
-    var findRuleForRequest = function (requestUrl, documentUrl, requestType, documentWhitelistRule) {
-        return getRequestFilter().findRuleForRequest(requestUrl, documentUrl, requestType, documentWhitelistRule);
-    };
-    var findWhiteListRule = function (requestUrl, referrer, requestType) {
-        return getRequestFilter().findWhiteListRule(requestUrl, referrer, requestType);
-    };
-
-    var getSelectorsForUrl = function (documentUrl, genericHideFlag) {
-        return getRequestFilter().getSelectorsForUrl(documentUrl, genericHideFlag);
-    };
-    var getInjectedSelectorsForUrl = function (documentUrl, genericHideFlag) {
-        return getRequestFilter().getInjectedSelectorsForUrl(documentUrl, genericHideFlag);
-    };
-    var getScriptsForUrl = function (documentUrl) {
-        return getRequestFilter().getScriptsForUrl(documentUrl);
-    };
-    var getScriptsStringForUrl = function (documentUrl) {
-        return getRequestFilter().getScriptsStringForUrl(documentUrl);
-    };
-    var getContentRulesForUrl = function (documentUrl) {
-        return getRequestFilter().getContentRulesForUrl(documentUrl);
-    };
-
-    var getMatchedElementsForContentRules = function (doc, rules) {
-        return getRequestFilter().getMatchedElementsForContentRules(doc, rules);
-    };
-
-    var getCspRules = function (requestUrl, referrer, requestType) {
-        return getRequestFilter().findCspRules(requestUrl, referrer, requestType);
-    };
-
-    var getRequestFilterInfo = function () {
-        return antiBannerService.getRequestFilterInfo();
-    };
-    var updateContentBlockerInfo = function (info) {
-        return antiBannerService.updateContentBlockerInfo(info);
-    };
-    var getContentBlockerInfo = function () {
-        return antiBannerService.getContentBlockerInfo();
-    };
-
-    return {
-
-        isReady: isReady,
-        shouldCollapseAllElements: shouldCollapseAllElements,
-
-        getRules: getRules,
-        findRuleForRequest: findRuleForRequest,
-        findWhiteListRule: findWhiteListRule,
-
-        getSelectorsForUrl: getSelectorsForUrl,
-        getInjectedSelectorsForUrl: getInjectedSelectorsForUrl,
-        getScriptsForUrl: getScriptsForUrl,
-        getScriptsStringForUrl: getScriptsStringForUrl,
-        getContentRulesForUrl: getContentRulesForUrl,
-        getMatchedElementsForContentRules: getMatchedElementsForContentRules,
-        getCspRules: getCspRules,
-
-        getRequestFilterInfo: getRequestFilterInfo,
-        updateContentBlockerInfo: updateContentBlockerInfo,
-        getContentBlockerInfo: getContentBlockerInfo
-    };
-
-})(adguard);
-
-/**
- * Helper class for working with filters metadata storage (local storage)
- */
-adguard.filtersState = (function (adguard) {
-
-    var FILTERS_STATE_PROP = 'filters-state';
-    var FILTERS_VERSION_PROP = 'filters-version';
-
-    /**
-     * Gets filter version from the local storage
-     * @returns {*}
-     */
-    var getFiltersVersion = function () {
-        var filters = Object.create(null);
-        try {
-            var json = adguard.localStorage.getItem(FILTERS_VERSION_PROP);
-            if (json) {
-                filters = JSON.parse(json);
-            }
-        } catch (ex) {
-            adguard.console.error("Error retrieve filters version info, cause {0}", ex);
-        }
-        return filters;
-    };
-
-    /**
-     * Gets filters state from the local storage
-     * @returns {*}
-     */
-    var getFiltersState = function () {
-        var filters = Object.create(null);
-        try {
-            var json = adguard.localStorage.getItem(FILTERS_STATE_PROP);
-            if (json) {
-                filters = JSON.parse(json);
-            }
-        } catch (ex) {
-            adguard.console.error("Error retrieve filters state info, cause {0}", ex);
-        }
-        return filters;
-    };
-
-    /**
-     * Updates filter version in the local storage
-     *
-     * @param filter Filter version metadata
-     */
-    var updateFilterVersion = function (filter) {
-        var filters = getFiltersVersion();
-        filters[filter.filterId] = {
-            version: filter.version,
-            lastCheckTime: filter.lastCheckTime,
-            lastUpdateTime: filter.lastUpdateTime
-        };
-        adguard.localStorage.setItem(FILTERS_VERSION_PROP, JSON.stringify(filters));
-    };
-
-    /**
-     * Updates filter state in the local storage
-     *
-     * @param filter Filter state object
-     */
-    var updateFilterState = function (filter) {
-        var filters = getFiltersState();
-        filters[filter.filterId] = {
-            loaded: filter.loaded,
-            enabled: filter.enabled,
-            installed: filter.installed
-        };
-        adguard.localStorage.setItem(FILTERS_STATE_PROP, JSON.stringify(filters));
-    };
-
-    // Add event listener to persist filter metadata to local storage
-    adguard.listeners.addListener(function (event, filter) {
-        switch (event) {
-            case adguard.listeners.SUCCESS_DOWNLOAD_FILTER:
-                updateFilterState(filter);
-                updateFilterVersion(filter);
-                break;
-            case adguard.listeners.FILTER_ADD_REMOVE:
-            case adguard.listeners.FILTER_ENABLE_DISABLE:
-                updateFilterState(filter);
-                break;
-        }
-    });
-
-    return {
-        getFiltersVersion: getFiltersVersion,
-        getFiltersState: getFiltersState,
-        // These methods are used only for migrate from old versions
-        updateFilterVersion: updateFilterVersion,
-        updateFilterState: updateFilterState
-    };
-
-})(adguard);
-
-/**
- * Class for manage filters state (enable, disable, add, remove, check updates)
- * Also includes method for initializing
- */
-adguard.filters = (function (adguard) {
-
-    'use strict';
-
-    var antiBannerService = adguard.antiBannerService;
-
-    var start = function (options, callback) {
-        antiBannerService.start(options, callback);
-    };
-
-    var stop = function (callback) {
-        antiBannerService.stop();
-        callback();
-    };
-
-    /**
-     * Checks application has been initialized
-     * @returns {boolean}
-     */
-    var isInitialized = function () {
-        return antiBannerService.isInitialized();
-    };
-
-    /**
-     * Offer filters on extension install, select default filters and filters by locale and country
-     * @param callback
-     */
-    var offerFilters = function (callback) {
-
-        // These filters are enabled by default
-        var filterIds = [adguard.utils.filters.ENGLISH_FILTER_ID, adguard.utils.filters.SEARCH_AND_SELF_PROMO_FILTER_ID];
-
-        // Get language-specific filters by user locale
-        var localeFilterIds = adguard.subscriptions.getFilterIdsForLanguage(adguard.app.getLocale());
-        filterIds = filterIds.concat(localeFilterIds);
-
-        // Add safari filter for safari browser
-        if (adguard.utils.browser.isSafariBrowser()) {
-            filterIds.push(adguard.utils.filters.SAFARI_FILTER);
-        }
-
-        // Get language-specific filters by navigator languages
-        // Get the 2 most commonly used languages
-        var languages = adguard.utils.browser.getNavigatorLanguages(2);
-        for (var i = 0; i < languages.length; i++) {
-            localeFilterIds = adguard.subscriptions.getFilterIdsForLanguage(languages[i]);
-            filterIds = filterIds.concat(localeFilterIds);
-        }
-
-        callback(filterIds);
-    };
-
-    /**
-     * List of enabled filters.
-     * User filter and whitelist filter are always enabled so they are excluded.
-     *
-     * @returns {Array} List of enabled filters
-     */
-    var getEnabledFilters = function () {
-        return antiBannerService.getAntiBannerFilters().filter(function (f) {
-            return f.installed && f.enabled &&
-                f.filterId != adguard.utils.filters.USER_FILTER_ID &&
-                f.filterId != adguard.utils.filters.WHITE_LIST_FILTER_ID;
-        });
-    };
-
-    /**
-     * Returns collection of filters for settings page.
-     * Private filters (user filter, whitelist filter, useful ads filter) are excluded.
-     *
-     * @returns {Array} List of filters
-     */
-    var getFiltersForOptionsPage = function () {
-        return antiBannerService.getAntiBannerFilters().filter(function (f) {
-            return f.installed &&
-                f.filterId != adguard.utils.filters.USER_FILTER_ID &&
-                f.filterId != adguard.utils.filters.WHITE_LIST_FILTER_ID &&
-                f.filterId != adguard.utils.filters.SEARCH_AND_SELF_PROMO_FILTER_ID;
-        });
-    };
-
-    /**
-     * Checks if specified filter is enabled
-     *
-     * @param filterId Filter identifier
-     * @returns {*} true if enabled
-     */
-    var isFilterEnabled = function (filterId) {
-        return antiBannerService.getAntiBannerFilterById(filterId).enabled;
-    };
-
-    /**
-     * Checks if specified filter is installed (downloaded)
-     *
-     * @param filterId Filter id
-     * @returns {*} true if installed
-     */
-    var isFilterInstalled = function (filterId) {
-        return antiBannerService.getAntiBannerFilterById(filterId).installed;
-    };
-
-    var checkFiltersUpdates = function (successCallback, errorCallback) {
-        return antiBannerService.checkAntiBannerFiltersUpdate(true, successCallback, errorCallback);
-    };
-
-    /**
-     * Enable filter
-     *
-     * @param filterId Filter identifier
-     * @returns {boolean} true if filter was enabled successfully
-     */
-    var enableFilter = function (filterId) {
-
-        var filter = antiBannerService.getAntiBannerFilterById(filterId);
-        if (filter.enabled || !filter.installed) {
-            return false;
-        }
-
-        filter.enabled = true;
-        adguard.listeners.notifyListeners(adguard.listeners.FILTER_ENABLE_DISABLE, filter);
-        return true;
-    };
-
-    /**
-     * Successively add filters from filterIds and then enable successfully added filters
-     * @param filterIds Filter identifiers
-     * @param callback We pass list of enabled filter identifiers to the callback
-     */
-    var addAndEnableFilters = function (filterIds, callback) {
-
-        callback = callback || function () {
-            // Empty callback
-        };
-
-        var enabledFilters = [];
-
-        if (!filterIds || filterIds.length === 0) {
-            callback(enabledFilters);
-            return;
-        }
-
-        filterIds = adguard.utils.collections.removeDuplicates(filterIds.slice(0)); // Copy array to prevent parameter mutation
-
-        var loadNextFilter = function () {
-            if (filterIds.length === 0) {
-                callback(enabledFilters);
-            } else {
-                var filterId = filterIds.shift();
-                antiBannerService.addAntiBannerFilter(filterId, function (success) {
-                    if (success) {
-                        var changed = enableFilter(filterId);
-                        if (changed) {
-                            enabledFilters.push(antiBannerService.getAntiBannerFilterById(filterId));
-                        }
-                    }
-                    loadNextFilter();
-                });
-            }
-        };
-
-        loadNextFilter();
-    };
-
-    /**
-     * Disables filter by id
-     *
-     * @param filterId Filter identifier
-     * @returns {boolean} true if filter was disabled successfully
-     */
-    var disableFilter = function (filterId) {
-
-        var filter = antiBannerService.getAntiBannerFilterById(filterId);
-        if (!filter.enabled || !filter.installed) {
-            return false;
-        }
-
-        filter.enabled = false;
-        adguard.listeners.notifyListeners(adguard.listeners.FILTER_ENABLE_DISABLE, filter);
-        return true;
-    };
-
-    /**
-     * Removes filter
-     *
-     * @param filterId Filter identifier
-     * @returns {boolean} true if filter was removed successfully
-     */
-    var removeFilter = function (filterId) {
-
-        var filter = antiBannerService.getAntiBannerFilterById(filterId);
-        if (!filter.installed) {
-            return false;
-        }
-
-        adguard.console.debug("Remove filter {0}", filter.filterId);
-
-        filter.enabled = false;
-        filter.installed = false;
-        adguard.listeners.notifyListeners(adguard.listeners.FILTER_ENABLE_DISABLE, filter);
-        adguard.listeners.notifyListeners(adguard.listeners.FILTER_ADD_REMOVE, filter);
-        return true;
-    };
-
-    /**
-     * This method is called from UI when user changes list of active filters
-     * @param filterIds List of active filters identifiers
-     */
-    var onFiltersListChange = function (filterIds) {
-
-        var filters = antiBannerService.getAntiBannerFilters();
-        for (var i = 0; i < filters.length; i++) {
-            var filterId = filters[i].filterId;
-            // Skip acceptable ads filter
-            if (filterId == adguard.utils.filters.SEARCH_AND_SELF_PROMO_FILTER_ID) {
-                continue;
-            }
-            // Remove filter if it is not present in the new list
-            if (filterIds.indexOf(filterId) < 0) {
-                removeFilter(filterId);
-            }
-        }
-
-        // Add and enable filters
-        addAndEnableFilters(filterIds);
-    };
-
-    /**
-     * Returns filter metadata by subscription url
-     * @param subscriptionUrl - subscription url
-     * @returns {*|T}
-     */
-    var findFilterMetadataBySubscriptionUrl = function (subscriptionUrl) {
-        return adguard.subscriptions.getFilters().filter(function (f) {
-            return f.subscriptionUrl === subscriptionUrl;
-        })[0];
-    };
-
-    /**
-     * Load rules to user filter by subscription url
-     * @param subscriptionUrl
-     * @param loadCallback
-     */
-    var processAbpSubscriptionUrl = function (subscriptionUrl, loadCallback) {
-
-        var filterMetadata = findFilterMetadataBySubscriptionUrl(subscriptionUrl);
-
-        if (filterMetadata) {
-
-            var filter = antiBannerService.getAntiBannerFilterById(filterMetadata.filterId);
-            addAndEnableFilters([filter.filterId]);
-
-        } else {
-
-            // Load filter rules
-            adguard.backend.loadFilterRulesBySubscriptionUrl(subscriptionUrl, function (rulesText) {
-                var rules = adguard.userrules.addRules(rulesText);
-                loadCallback(rules.length);
-            }, function (request, cause) {
-                adguard.console.error("Error download subscription by url {0}, cause: {1}", subscriptionUrl, cause || "");
-            });
-        }
-    };
-
-    return {
-
-        start: start,
-        stop: stop,
-        isInitialized: isInitialized,
-
-        offerFilters: offerFilters,
-
-        getEnabledFilters: getEnabledFilters,
-        getFiltersForOptionsPage: getFiltersForOptionsPage,
-
-        isFilterEnabled: isFilterEnabled,
-        isFilterInstalled: isFilterInstalled,
-
-        checkFiltersUpdates: checkFiltersUpdates,
-
-        addAndEnableFilters: addAndEnableFilters,
-        disableFilter: disableFilter,
-        removeFilter: removeFilter,
-        onFiltersListChange: onFiltersListChange,
-
-        findFilterMetadataBySubscriptionUrl: findFilterMetadataBySubscriptionUrl,
-        processAbpSubscriptionUrl: processAbpSubscriptionUrl
-    };
-
->>>>>>> b79130ed
 })(adguard);