--- conflicted
+++ resolved
@@ -131,8 +131,6 @@
     }
 
     /**
-<<<<<<< HEAD
-=======
      * Writes to filtering event some useful properties from the replace rules
      * @param filteringEvent
      * @param replaceRules
@@ -150,29 +148,6 @@
     };
 
     /**
-     * Serialize HTML element
-     * @param element
-     */
-    function elementToString(element) {
-        var s = [];
-        s.push('<');
-        s.push(element.localName);
-        var attributes = element.attributes;
-        for (var i = 0; i < attributes.length; i++) {
-            var attr = attributes[i];
-            s.push(' ');
-            s.push(attr.name);
-            s.push('="');
-            var value = attr.value === null ? '' : attr.value.replace(/"/g, '\\"');
-            s.push(value);
-            s.push('"');
-        }
-        s.push('>');
-        return s.join('');
-    }
-
-    /**
->>>>>>> ed7fbccb
      * Adds filtering event to log
      * @param tabInfo Tab
      * @param filteringEvent Event to add
@@ -209,12 +184,7 @@
      * @param requestRule
      * @param eventId
      */
-<<<<<<< HEAD
     var addHttpRequestEvent = function (tab, requestUrl, frameUrl, requestType, requestRule, eventId) {
-
-=======
-    var addHttpRequestEvent = function (tab, requestUrl, frameUrl, requestType, requestRule, requestId) {
->>>>>>> ed7fbccb
         if (openedFilteringLogsPage === 0) {
             return;
         }
@@ -286,18 +256,10 @@
      * Replace rules are fired after the event was added
      * We should find event for this rule and update in log UI
      * @param tab
-<<<<<<< HEAD
-     * @param requestRule
+     * @param replaceRules
      * @param eventId
      */
-    const bindRuleToHttpRequestEvent = function (tab, requestRule, eventId) {
-=======
-     * @param replaceRules
-     * @param requestId
-     * @param requestUrl
-     */
-    const bindReplaceRulesToHttpRequestEvent = function (tab, replaceRules, requestUrl, requestId) {
->>>>>>> ed7fbccb
+    const bindReplaceRulesToHttpRequestEvent = function (tab, replaceRules, eventId) {
         if (openedFilteringLogsPage === 0) {
             return;
         }
@@ -310,14 +272,8 @@
         const events = tabInfo.filteringEvents;
         for (let i = events.length - 1; i >= 0; i -= 1) {
             const event = events[i];
-<<<<<<< HEAD
             if (event.eventId === eventId) {
-                addRuleToFilteringEvent(event, requestRule);
-=======
-
-            if (event.requestId === requestId && event.requestUrl === requestUrl) {
                 addReplaceRulesToFilteringEvent(event, replaceRules);
->>>>>>> ed7fbccb
                 adguard.listeners.notifyListeners(adguard.listeners.LOG_EVENT_UPDATED, tabInfo, event);
                 break;
             }
